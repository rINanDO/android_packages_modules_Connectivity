/*
 * Copyright (C) 2018 The Android Open Source Project
 *
 * Licensed under the Apache License, Version 2.0 (the "License");
 * you may not use this file except in compliance with the License.
 * You may obtain a copy of the License at
 *
 *      http://www.apache.org/licenses/LICENSE-2.0
 *
 * Unless required by applicable law or agreed to in writing, software
 * distributed under the License is distributed on an "AS IS" BASIS,
 * WITHOUT WARRANTIES OR CONDITIONS OF ANY KIND, either express or implied.
 * See the License for the specific language governing permissions and
 * limitations under the License.
 */

// The resulting .o needs to load on the Android T bpfloader
#define BPFLOADER_MIN_VER BPFLOADER_T_VERSION

#include <bpf_helpers.h>
#include <linux/bpf.h>
#include <linux/if.h>
#include <linux/if_ether.h>
#include <linux/if_packet.h>
#include <linux/in.h>
#include <linux/in6.h>
#include <linux/ip.h>
#include <linux/ipv6.h>
#include <linux/pkt_cls.h>
#include <linux/tcp.h>
#include <stdbool.h>
#include <stdint.h>
#include "bpf_net_helpers.h"
#include "netd.h"

// This is defined for cgroup bpf filter only.
static const int DROP = 0;
static const int PASS = 1;
static const int DROP_UNLESS_DNS = 2;  // internal to our program

// This is used for xt_bpf program only.
static const int BPF_NOMATCH = 0;
static const int BPF_MATCH = 1;

// Used for 'bool enable_tracing'
static const bool TRACE_ON = true;
static const bool TRACE_OFF = false;

// offsetof(struct iphdr, ihl) -- but that's a bitfield
#define IPPROTO_IHL_OFF 0

// This is offsetof(struct tcphdr, "32 bit tcp flag field")
// The tcp flags are after be16 source, dest & be32 seq, ack_seq, hence 12 bytes in.
//
// Note that TCP_FLAG_{ACK,PSH,RST,SYN,FIN} are htonl(0x00{10,08,04,02,01}0000)
// see include/uapi/linux/tcp.h
#define TCP_FLAG32_OFF 12

#define TCP_FLAG8_OFF (TCP_FLAG32_OFF + 1)

// For maps netd does not need to access
#define DEFINE_BPF_MAP_NO_NETD(the_map, TYPE, TypeOfKey, TypeOfValue, num_entries) \
    DEFINE_BPF_MAP_EXT(the_map, TYPE, TypeOfKey, TypeOfValue, num_entries,         \
                       AID_ROOT, AID_NET_BW_ACCT, 0060, "fs_bpf_net_shared", "",   \
                       PRIVATE, BPFLOADER_MIN_VER, BPFLOADER_MAX_VER,              \
                       LOAD_ON_ENG, LOAD_ON_USER, LOAD_ON_USERDEBUG)

// For maps netd only needs read only access to
#define DEFINE_BPF_MAP_RO_NETD(the_map, TYPE, TypeOfKey, TypeOfValue, num_entries)  \
    DEFINE_BPF_MAP_EXT(the_map, TYPE, TypeOfKey, TypeOfValue, num_entries,          \
                       AID_ROOT, AID_NET_BW_ACCT, 0460, "fs_bpf_netd_readonly", "", \
                       PRIVATE, BPFLOADER_MIN_VER, BPFLOADER_MAX_VER,               \
                       LOAD_ON_ENG, LOAD_ON_USER, LOAD_ON_USERDEBUG)

// For maps netd needs to be able to read and write
#define DEFINE_BPF_MAP_RW_NETD(the_map, TYPE, TypeOfKey, TypeOfValue, num_entries) \
    DEFINE_BPF_MAP_UGM(the_map, TYPE, TypeOfKey, TypeOfValue, num_entries, \
                       AID_ROOT, AID_NET_BW_ACCT, 0660)

// Bpf map arrays on creation are preinitialized to 0 and do not support deletion of a key,
// see: kernel/bpf/arraymap.c array_map_delete_elem() returns -EINVAL (from both syscall and ebpf)
// Additionally on newer kernels the bpf jit can optimize out the lookups.
// only valid indexes are [0..CONFIGURATION_MAP_SIZE-1]
DEFINE_BPF_MAP_RO_NETD(configuration_map, ARRAY, uint32_t, uint32_t, CONFIGURATION_MAP_SIZE)

// TODO: consider whether we can merge some of these maps
// for example it might be possible to merge 2 or 3 of:
//   uid_counterset_map + uid_owner_map + uid_permission_map
DEFINE_BPF_MAP_RW_NETD(cookie_tag_map, HASH, uint64_t, UidTagValue, COOKIE_UID_MAP_SIZE)
DEFINE_BPF_MAP_NO_NETD(uid_counterset_map, HASH, uint32_t, uint8_t, UID_COUNTERSET_MAP_SIZE)
DEFINE_BPF_MAP_NO_NETD(app_uid_stats_map, HASH, uint32_t, StatsValue, APP_STATS_MAP_SIZE)
DEFINE_BPF_MAP_RO_NETD(stats_map_A, HASH, StatsKey, StatsValue, STATS_MAP_SIZE)
DEFINE_BPF_MAP_RO_NETD(stats_map_B, HASH, StatsKey, StatsValue, STATS_MAP_SIZE)
DEFINE_BPF_MAP_NO_NETD(iface_stats_map, HASH, uint32_t, StatsValue, IFACE_STATS_MAP_SIZE)
DEFINE_BPF_MAP_RO_NETD(uid_owner_map, HASH, uint32_t, UidOwnerValue, UID_OWNER_MAP_SIZE)
DEFINE_BPF_MAP_RO_NETD(uid_permission_map, HASH, uint32_t, uint8_t, UID_OWNER_MAP_SIZE)
DEFINE_BPF_MAP_NO_NETD(ingress_discard_map, HASH, IngressDiscardKey, IngressDiscardValue,
                       INGRESS_DISCARD_MAP_SIZE)

/* never actually used from ebpf */
DEFINE_BPF_MAP_NO_NETD(iface_index_name_map, HASH, uint32_t, IfaceValue, IFACE_INDEX_NAME_MAP_SIZE)

// A single-element configuration array, packet tracing is enabled when 'true'.
DEFINE_BPF_MAP_EXT(packet_trace_enabled_map, ARRAY, uint32_t, bool, 1,
                   AID_ROOT, AID_SYSTEM, 0060, "fs_bpf_net_shared", "", PRIVATE,
                   BPFLOADER_IGNORED_ON_VERSION, BPFLOADER_MAX_VER, LOAD_ON_ENG,
                   LOAD_ON_USER, LOAD_ON_USERDEBUG)

// A ring buffer on which packet information is pushed.
DEFINE_BPF_RINGBUF_EXT(packet_trace_ringbuf, PacketTrace, PACKET_TRACE_BUF_SIZE,
                       AID_ROOT, AID_SYSTEM, 0060, "fs_bpf_net_shared", "", PRIVATE,
                       BPFLOADER_IGNORED_ON_VERSION, BPFLOADER_MAX_VER, LOAD_ON_ENG,
                       LOAD_ON_USER, LOAD_ON_USERDEBUG);

DEFINE_BPF_MAP_RO_NETD(data_saver_enabled_map, ARRAY, uint32_t, bool,
                       DATA_SAVER_ENABLED_MAP_SIZE)

// iptables xt_bpf programs need to be usable by both netd and netutils_wrappers
// selinux contexts, because even non-xt_bpf iptables mutations are implemented as
// a full table dump, followed by an update in userspace, and then a reload into the kernel,
// where any already in-use xt_bpf matchers are serialized as the path to the pinned
// program (see XT_BPF_MODE_PATH_PINNED) and then the iptables binary (or rather
// the kernel acting on behalf of it) must be able to retrieve the pinned program
// for the reload to succeed
#define DEFINE_XTBPF_PROG(SECTION_NAME, prog_uid, prog_gid, the_prog) \
    DEFINE_BPF_PROG(SECTION_NAME, prog_uid, prog_gid, the_prog)

// programs that need to be usable by netd, but not by netutils_wrappers
// (this is because these are currently attached by the mainline provided libnetd_updatable .so
// which is loaded into netd and thus runs as netd uid/gid/selinux context)
#define DEFINE_NETD_BPF_PROG_KVER_RANGE(SECTION_NAME, prog_uid, prog_gid, the_prog, minKV, maxKV) \
    DEFINE_BPF_PROG_EXT(SECTION_NAME, prog_uid, prog_gid, the_prog,                               \
                        minKV, maxKV, BPFLOADER_MIN_VER, BPFLOADER_MAX_VER, MANDATORY,            \
                        "fs_bpf_netd_readonly", "", LOAD_ON_ENG, LOAD_ON_USER, LOAD_ON_USERDEBUG)

#define DEFINE_NETD_BPF_PROG_KVER(SECTION_NAME, prog_uid, prog_gid, the_prog, min_kv) \
    DEFINE_NETD_BPF_PROG_KVER_RANGE(SECTION_NAME, prog_uid, prog_gid, the_prog, min_kv, KVER_INF)

#define DEFINE_NETD_BPF_PROG(SECTION_NAME, prog_uid, prog_gid, the_prog) \
    DEFINE_NETD_BPF_PROG_KVER(SECTION_NAME, prog_uid, prog_gid, the_prog, KVER_NONE)

// programs that only need to be usable by the system server
#define DEFINE_SYS_BPF_PROG(SECTION_NAME, prog_uid, prog_gid, the_prog) \
    DEFINE_BPF_PROG_EXT(SECTION_NAME, prog_uid, prog_gid, the_prog, KVER_NONE, KVER_INF,  \
                        BPFLOADER_MIN_VER, BPFLOADER_MAX_VER, MANDATORY, \
                        "fs_bpf_net_shared", "", LOAD_ON_ENG, LOAD_ON_USER, LOAD_ON_USERDEBUG)

/*
 * Note: this blindly assumes an MTU of 1500, and that packets > MTU are always TCP,
 * and that TCP is using the Linux default settings with TCP timestamp option enabled
 * which uses 12 TCP option bytes per frame.
 *
 * These are not unreasonable assumptions:
 *
 * The internet does not really support MTUs greater than 1500, so most TCP traffic will
 * be at that MTU, or slightly below it (worst case our upwards adjustment is too small).
 *
 * The chance our traffic isn't IP at all is basically zero, so the IP overhead correction
 * is bound to be needed.
 *
 * Furthermore, the likelyhood that we're having to deal with GSO (ie. > MTU) packets that
 * are not IP/TCP is pretty small (few other things are supported by Linux) and worse case
 * our extra overhead will be slightly off, but probably still better than assuming none.
 *
 * Most servers are also Linux and thus support/default to using TCP timestamp option
 * (and indeed TCP timestamp option comes from RFC 1323 titled "TCP Extensions for High
 * Performance" which also defined TCP window scaling and are thus absolutely ancient...).
 *
 * All together this should be more correct than if we simply ignored GSO frames
 * (ie. counted them as single packets with no extra overhead)
 *
 * Especially since the number of packets is important for any future clat offload correction.
 * (which adjusts upward by 20 bytes per packet to account for ipv4 -> ipv6 header conversion)
 */
#define DEFINE_UPDATE_STATS(the_stats_map, TypeOfKey)                                            \
    static __always_inline inline void update_##the_stats_map(const struct __sk_buff* const skb, \
                                                              const TypeOfKey* const key,        \
                                                              const struct egress_bool egress,   \
                                                              const struct kver_uint kver) {     \
        StatsValue* value = bpf_##the_stats_map##_lookup_elem(key);                              \
        if (!value) {                                                                            \
            StatsValue newValue = {};                                                            \
            bpf_##the_stats_map##_update_elem(key, &newValue, BPF_NOEXIST);                      \
            value = bpf_##the_stats_map##_lookup_elem(key);                                      \
        }                                                                                        \
        if (value) {                                                                             \
            const int mtu = 1500;                                                                \
            uint64_t packets = 1;                                                                \
            uint64_t bytes = skb->len;                                                           \
            if (bytes > mtu) {                                                                   \
                bool is_ipv6 = (skb->protocol == htons(ETH_P_IPV6));                             \
                int ip_overhead = (is_ipv6 ? sizeof(struct ipv6hdr) : sizeof(struct iphdr));     \
                int tcp_overhead = ip_overhead + sizeof(struct tcphdr) + 12;                     \
                int mss = mtu - tcp_overhead;                                                    \
                uint64_t payload = bytes - tcp_overhead;                                         \
                packets = (payload + mss - 1) / mss;                                             \
                bytes = tcp_overhead * packets + payload;                                        \
            }                                                                                    \
            if (egress.egress) {                                                                 \
                __sync_fetch_and_add(&value->txPackets, packets);                                \
                __sync_fetch_and_add(&value->txBytes, bytes);                                    \
            } else {                                                                             \
                __sync_fetch_and_add(&value->rxPackets, packets);                                \
                __sync_fetch_and_add(&value->rxBytes, bytes);                                    \
            }                                                                                    \
        }                                                                                        \
    }

DEFINE_UPDATE_STATS(app_uid_stats_map, uint32_t)
DEFINE_UPDATE_STATS(iface_stats_map, uint32_t)
DEFINE_UPDATE_STATS(stats_map_A, StatsKey)
DEFINE_UPDATE_STATS(stats_map_B, StatsKey)

// both of these return 0 on success or -EFAULT on failure (and zero out the buffer)
static __always_inline inline int bpf_skb_load_bytes_net(const struct __sk_buff* const skb,
                                                         const int L3_off,
                                                         void* const to,
                                                         const int len,
                                                         const struct kver_uint kver) {
    // 'kver' (here and throughout) is the compile time guaranteed minimum kernel version,
    // ie. we're building (a version of) the bpf program for kver (or newer!) kernels.
    //
    // 4.19+ kernels support the 'bpf_skb_load_bytes_relative()' bpf helper function,
    // so we can use it.  On pre-4.19 kernels we cannot use the relative load helper,
    // and thus will simply get things wrong if there's any L2 (ethernet) header in the skb.
    //
    // Luckily, for cellular traffic, there likely isn't any, as cell is usually 'rawip'.
    //
    // However, this does mean that wifi (and ethernet) on 4.14 is basically a lost cause:
    // we'll be making decisions based on the *wrong* bytes (fetched from the wrong offset),
    // because the 'L3_off' passed to bpf_skb_load_bytes() should be increased by l2_header_size,
    // which for ethernet is 14 and not 0 like it is for rawip.
    //
    // For similar reasons this will fail with non-offloaded VLAN tags on < 4.19 kernels,
    // since those extend the ethernet header from 14 to 18 bytes.
    return KVER_IS_AT_LEAST(kver, 4, 19, 0)
        ? bpf_skb_load_bytes_relative(skb, L3_off, to, len, BPF_HDR_START_NET)
        : bpf_skb_load_bytes(skb, L3_off, to, len);
}

static __always_inline inline void do_packet_tracing(
        const struct __sk_buff* const skb, const struct egress_bool egress, const uint32_t uid,
        const uint32_t tag, const bool enable_tracing, const struct kver_uint kver) {
    if (!enable_tracing) return;
    if (!KVER_IS_AT_LEAST(kver, 5, 8, 0)) return;

    uint32_t mapKey = 0;
    bool* traceConfig = bpf_packet_trace_enabled_map_lookup_elem(&mapKey);
    if (traceConfig == NULL) return;
    if (*traceConfig == false) return;

    PacketTrace* pkt = bpf_packet_trace_ringbuf_reserve();
    if (pkt == NULL) return;

    // Errors from bpf_skb_load_bytes_net are ignored to favor returning something
    // over returning nothing. In the event of an error, the kernel will fill in
    // zero for the destination memory. Do not change the default '= 0' below.

    uint8_t proto = 0;
    uint8_t L4_off = 0;
    uint8_t ipVersion = 0;
    if (skb->protocol == htons(ETH_P_IP)) {
        (void)bpf_skb_load_bytes_net(skb, IP4_OFFSET(protocol), &proto, sizeof(proto), kver);
        (void)bpf_skb_load_bytes_net(skb, IPPROTO_IHL_OFF, &L4_off, sizeof(L4_off), kver);
        L4_off = (L4_off & 0x0F) * 4;  // IHL calculation.
        ipVersion = 4;
    } else if (skb->protocol == htons(ETH_P_IPV6)) {
        (void)bpf_skb_load_bytes_net(skb, IP6_OFFSET(nexthdr), &proto, sizeof(proto), kver);
        L4_off = sizeof(struct ipv6hdr);
        ipVersion = 6;
        // skip over a *single* HOPOPTS or DSTOPTS extension header (if present)
        if (proto == IPPROTO_HOPOPTS || proto == IPPROTO_DSTOPTS) {
            struct {
                uint8_t proto, len;
            } ext_hdr;
            if (!bpf_skb_load_bytes_net(skb, L4_off, &ext_hdr, sizeof(ext_hdr), kver)) {
                proto = ext_hdr.proto;
                L4_off += (ext_hdr.len + 1) * 8;
            }
        }
    }

    uint8_t flags = 0;
    __be16 sport = 0, dport = 0;
    if (L4_off >= 20) {
      switch (proto) {
        case IPPROTO_TCP:
          (void)bpf_skb_load_bytes_net(skb, L4_off + TCP_FLAG8_OFF, &flags, sizeof(flags), kver);
          // fallthrough
        case IPPROTO_DCCP:
        case IPPROTO_UDP:
        case IPPROTO_UDPLITE:
        case IPPROTO_SCTP:
          // all of these L4 protocols start with be16 src & dst port
          (void)bpf_skb_load_bytes_net(skb, L4_off + 0, &sport, sizeof(sport), kver);
          (void)bpf_skb_load_bytes_net(skb, L4_off + 2, &dport, sizeof(dport), kver);
          break;
        case IPPROTO_ICMP:
        case IPPROTO_ICMPV6:
          // Both IPv4 and IPv6 icmp start with u8 type & code, which we store in the bottom
          // (ie. second) byte of sport/dport (which are be16s), the top byte is already zero.
          (void)bpf_skb_load_bytes_net(skb, L4_off + 0, (char *)&sport + 1, 1, kver); //type
          (void)bpf_skb_load_bytes_net(skb, L4_off + 1, (char *)&dport + 1, 1, kver); //code
          break;
      }
    }

    pkt->timestampNs = bpf_ktime_get_boot_ns();
    pkt->ifindex = skb->ifindex;
    pkt->length = skb->len;

    pkt->uid = uid;
    pkt->tag = tag;
    pkt->sport = sport;
    pkt->dport = dport;

    pkt->egress = egress.egress;
    pkt->wakeup = !egress.egress && (skb->mark & 0x80000000);  // Fwmark.ingress_cpu_wakeup
    pkt->ipProto = proto;
    pkt->tcpFlags = flags;
    pkt->ipVersion = ipVersion;

    bpf_packet_trace_ringbuf_submit(pkt);
}

static __always_inline inline bool skip_owner_match(struct __sk_buff* skb,
                                                    const struct egress_bool egress,
                                                    const struct kver_uint kver) {
    uint32_t flag = 0;
    if (skb->protocol == htons(ETH_P_IP)) {
        uint8_t proto;
        // no need to check for success, proto will be zeroed if bpf_skb_load_bytes_net() fails
        (void)bpf_skb_load_bytes_net(skb, IP4_OFFSET(protocol), &proto, sizeof(proto), kver);
        if (proto == IPPROTO_ESP) return true;
        if (proto != IPPROTO_TCP) return false;  // handles read failure above
        uint8_t ihl;
        // we don't check for success, as this cannot fail, as it is earlier in the packet than
        // proto, the reading of which must have succeeded, additionally the next read
        // (a little bit deeper in the packet in spite of ihl being zeroed) of the tcp flags
        // field will also fail, and that failure we already handle correctly
        // (we also don't check that ihl in [0x45,0x4F] nor that ipv4 header checksum is correct)
        (void)bpf_skb_load_bytes_net(skb, IPPROTO_IHL_OFF, &ihl, sizeof(ihl), kver);
        // if the read below fails, we'll just assume no TCP flags are set, which is fine.
        (void)bpf_skb_load_bytes_net(skb, (ihl & 0xF) * 4 + TCP_FLAG32_OFF,
                                     &flag, sizeof(flag), kver);
    } else if (skb->protocol == htons(ETH_P_IPV6)) {
        uint8_t proto;
        // no need to check for success, proto will be zeroed if bpf_skb_load_bytes_net() fails
        (void)bpf_skb_load_bytes_net(skb, IP6_OFFSET(nexthdr), &proto, sizeof(proto), kver);
        if (proto == IPPROTO_ESP) return true;
        if (proto != IPPROTO_TCP) return false;  // handles read failure above
        // if the read below fails, we'll just assume no TCP flags are set, which is fine.
        (void)bpf_skb_load_bytes_net(skb, sizeof(struct ipv6hdr) + TCP_FLAG32_OFF,
                                     &flag, sizeof(flag), kver);
    } else {
        return false;
    }
    // Always allow RST's, and additionally allow ingress FINs
    return flag & (TCP_FLAG_RST | (egress.egress ? 0 : TCP_FLAG_FIN));  // false on read failure
}

static __always_inline inline BpfConfig getConfig(uint32_t configKey) {
    uint32_t mapSettingKey = configKey;
    BpfConfig* config = bpf_configuration_map_lookup_elem(&mapSettingKey);
    if (!config) {
        // Couldn't read configuration entry. Assume everything is disabled.
        return DEFAULT_CONFIG;
    }
    return *config;
}

<<<<<<< HEAD
#define FIREWALL_DROP_IF_SET (OEM_DENY_1_MATCH)
#define FIREWALL_DROP_IF_UNSET (RESTRICTED_MATCH)

// Must be __always_inline or the call from inet_socket_create will crash-reboot the system
static __always_inline inline int bpf_owner_firewall_match(uint32_t uid) {
    if (is_system_uid(uid)) return PASS;

    const BpfConfig enabledRules = getConfig(UID_RULES_CONFIGURATION_KEY);
    const UidOwnerValue* uidEntry = bpf_uid_owner_map_lookup_elem(&uid);
    const uint32_t uidRules = uidEntry ? uidEntry->rule : 0;

    if (enabledRules & (FIREWALL_DROP_IF_SET | FIREWALL_DROP_IF_UNSET)
            & (uidRules ^ FIREWALL_DROP_IF_UNSET)) {
        return DROP;
    }

    return PASS;
}

// DROP_IF_SET is set of rules that DROP if rule is globally enabled, and per-uid bit is set
#define DROP_IF_SET (STANDBY_MATCH | OEM_DENY_1_MATCH | OEM_DENY_2_MATCH | OEM_DENY_3_MATCH)
// DROP_IF_UNSET is set of rules that should DROP if globally enabled, and per-uid bit is NOT set
#define DROP_IF_UNSET (DOZABLE_MATCH | POWERSAVE_MATCH | RESTRICTED_MATCH | LOW_POWER_STANDBY_MATCH)
=======
static __always_inline inline bool ingress_should_discard(struct __sk_buff* skb,
                                                          const struct kver_uint kver) {
    // Require 4.19, since earlier kernels don't have bpf_skb_load_bytes_relative() which
    // provides relative to L3 header reads.  Without that we could fetch the wrong bytes.
    // Additionally earlier bpf verifiers are much harder to please.
    if (!KVER_IS_AT_LEAST(kver, 4, 19, 0)) return false;

    IngressDiscardKey k = {};
    if (skb->protocol == htons(ETH_P_IP)) {
        k.daddr.s6_addr32[2] = htonl(0xFFFF);
        (void)bpf_skb_load_bytes_net(skb, IP4_OFFSET(daddr), &k.daddr.s6_addr32[3], 4, kver);
    } else if (skb->protocol == htons(ETH_P_IPV6)) {
        (void)bpf_skb_load_bytes_net(skb, IP6_OFFSET(daddr), &k.daddr, sizeof(k.daddr), kver);
    } else {
        return false; // non IPv4/IPv6, so no IP to match on
    }

    // we didn't check for load success, because destination bytes will be zeroed if
    // bpf_skb_load_bytes_net() fails, instead we rely on daddr of '::' and '::ffff:0.0.0.0'
    // never being present in the map itself

    IngressDiscardValue* v = bpf_ingress_discard_map_lookup_elem(&k);
    if (!v) return false;  // lookup failure -> no protection in place -> allow
    // if (skb->ifindex == 1) return false;  // allow 'lo', but can't happen - see callsite
    if (skb->ifindex == v->iif[0]) return false;  // allowed interface
    if (skb->ifindex == v->iif[1]) return false;  // allowed interface
    return true;  // disallowed interface
}
>>>>>>> 5eb157ac

static __always_inline inline int bpf_owner_match(struct __sk_buff* skb, uint32_t uid,
                                                  const struct egress_bool egress,
                                                  const struct kver_uint kver) {
    if (is_system_uid(uid)) return PASS;

    if (skip_owner_match(skb, egress, kver)) return PASS;

    BpfConfig enabledRules = getConfig(UID_RULES_CONFIGURATION_KEY);

    UidOwnerValue* uidEntry = bpf_uid_owner_map_lookup_elem(&uid);
    uint32_t uidRules = uidEntry ? uidEntry->rule : 0;
    uint32_t allowed_iif = uidEntry ? uidEntry->iif : 0;

    if (isBlockedByUidRules(enabledRules, uidRules)) return DROP;

    if (!egress.egress && skb->ifindex != 1) {
        if (ingress_should_discard(skb, kver)) return DROP;
        if (uidRules & IIF_MATCH) {
            if (allowed_iif && skb->ifindex != allowed_iif) {
                // Drops packets not coming from lo nor the allowed interface
                // allowed interface=0 is a wildcard and does not drop packets
                return DROP_UNLESS_DNS;
            }
        } else if (uidRules & LOCKDOWN_VPN_MATCH) {
            // Drops packets not coming from lo and rule does not have IIF_MATCH but has
            // LOCKDOWN_VPN_MATCH
            return DROP_UNLESS_DNS;
        }
    }
    return PASS;
}

static __always_inline inline void update_stats_with_config(const uint32_t selectedMap,
                                                            const struct __sk_buff* const skb,
                                                            const StatsKey* const key,
                                                            const struct egress_bool egress,
                                                            const struct kver_uint kver) {
    if (selectedMap == SELECT_MAP_A) {
        update_stats_map_A(skb, key, egress, kver);
    } else {
        update_stats_map_B(skb, key, egress, kver);
    }
}

static __always_inline inline int bpf_traffic_account(struct __sk_buff* skb,
                                                      const struct egress_bool egress,
                                                      const bool enable_tracing,
                                                      const struct kver_uint kver) {
    uint32_t sock_uid = bpf_get_socket_uid(skb);
    uint64_t cookie = bpf_get_socket_cookie(skb);
    UidTagValue* utag = bpf_cookie_tag_map_lookup_elem(&cookie);
    uint32_t uid, tag;
    if (utag) {
        uid = utag->uid;
        tag = utag->tag;
    } else {
        uid = sock_uid;
        tag = 0;
    }

    // Always allow and never count clat traffic. Only the IPv4 traffic on the stacked
    // interface is accounted for and subject to usage restrictions.
    // CLAT IPv6 TX sockets are *always* tagged with CLAT uid, see tagSocketAsClat()
    // CLAT daemon receives via an untagged AF_PACKET socket.
    if (egress.egress && uid == AID_CLAT) return PASS;

    int match = bpf_owner_match(skb, sock_uid, egress, kver);

// Workaround for secureVPN with VpnIsolation enabled, refer to b/159994981 for details.
// Keep TAG_SYSTEM_DNS in sync with DnsResolver/include/netd_resolv/resolv.h
// and TrafficStatsConstants.java
#define TAG_SYSTEM_DNS 0xFFFFFF82
    if (tag == TAG_SYSTEM_DNS && uid == AID_DNS) {
        uid = sock_uid;
        if (match == DROP_UNLESS_DNS) match = PASS;
    } else {
        if (match == DROP_UNLESS_DNS) match = DROP;
    }

    // If an outbound packet is going to be dropped, we do not count that traffic.
    if (egress.egress && (match == DROP)) return DROP;

    StatsKey key = {.uid = uid, .tag = tag, .counterSet = 0, .ifaceIndex = skb->ifindex};

    uint8_t* counterSet = bpf_uid_counterset_map_lookup_elem(&uid);
    if (counterSet) key.counterSet = (uint32_t)*counterSet;

    uint32_t mapSettingKey = CURRENT_STATS_MAP_CONFIGURATION_KEY;
    uint32_t* selectedMap = bpf_configuration_map_lookup_elem(&mapSettingKey);

    if (!selectedMap) return PASS;  // cannot happen, needed to keep bpf verifier happy

    do_packet_tracing(skb, egress, uid, tag, enable_tracing, kver);
    update_stats_with_config(*selectedMap, skb, &key, egress, kver);
    update_app_uid_stats_map(skb, &uid, egress, kver);

    // We've already handled DROP_UNLESS_DNS up above, thus when we reach here the only
    // possible values of match are DROP(0) or PASS(1), however we need to use
    // "match &= 1" before 'return match' to help the kernel's bpf verifier,
    // so that it can be 100% certain that the returned value is always 0 or 1.
    // We use assembly so that it cannot be optimized out by a too smart compiler.
    asm("%0 &= 1" : "+r"(match));
    return match;
}

// This program is optional, and enables tracing on Android U+, 5.8+ on user builds.
DEFINE_BPF_PROG_EXT("cgroupskb/ingress/stats$trace_user", AID_ROOT, AID_SYSTEM,
                    bpf_cgroup_ingress_trace_user, KVER_5_8, KVER_INF,
                    BPFLOADER_IGNORED_ON_VERSION, BPFLOADER_MAX_VER, OPTIONAL,
                    "fs_bpf_netd_readonly", "",
                    IGNORE_ON_ENG, LOAD_ON_USER, IGNORE_ON_USERDEBUG)
(struct __sk_buff* skb) {
    return bpf_traffic_account(skb, INGRESS, TRACE_ON, KVER_5_8);
}

// This program is required, and enables tracing on Android U+, 5.8+, userdebug/eng.
DEFINE_BPF_PROG_EXT("cgroupskb/ingress/stats$trace", AID_ROOT, AID_SYSTEM,
                    bpf_cgroup_ingress_trace, KVER_5_8, KVER_INF,
                    BPFLOADER_IGNORED_ON_VERSION, BPFLOADER_MAX_VER, MANDATORY,
                    "fs_bpf_netd_readonly", "",
                    LOAD_ON_ENG, IGNORE_ON_USER, LOAD_ON_USERDEBUG)
(struct __sk_buff* skb) {
    return bpf_traffic_account(skb, INGRESS, TRACE_ON, KVER_5_8);
}

DEFINE_NETD_BPF_PROG_KVER_RANGE("cgroupskb/ingress/stats$4_19", AID_ROOT, AID_SYSTEM,
                                bpf_cgroup_ingress_4_19, KVER_4_19, KVER_INF)
(struct __sk_buff* skb) {
    return bpf_traffic_account(skb, INGRESS, TRACE_OFF, KVER_4_19);
}

DEFINE_NETD_BPF_PROG_KVER_RANGE("cgroupskb/ingress/stats$4_14", AID_ROOT, AID_SYSTEM,
                                bpf_cgroup_ingress_4_14, KVER_NONE, KVER_4_19)
(struct __sk_buff* skb) {
    return bpf_traffic_account(skb, INGRESS, TRACE_OFF, KVER_NONE);
}

// This program is optional, and enables tracing on Android U+, 5.8+ on user builds.
DEFINE_BPF_PROG_EXT("cgroupskb/egress/stats$trace_user", AID_ROOT, AID_SYSTEM,
                    bpf_cgroup_egress_trace_user, KVER_5_8, KVER_INF,
                    BPFLOADER_IGNORED_ON_VERSION, BPFLOADER_MAX_VER, OPTIONAL,
                    "fs_bpf_netd_readonly", "",
                    LOAD_ON_ENG, IGNORE_ON_USER, LOAD_ON_USERDEBUG)
(struct __sk_buff* skb) {
    return bpf_traffic_account(skb, EGRESS, TRACE_ON, KVER_5_8);
}

// This program is required, and enables tracing on Android U+, 5.8+, userdebug/eng.
DEFINE_BPF_PROG_EXT("cgroupskb/egress/stats$trace", AID_ROOT, AID_SYSTEM,
                    bpf_cgroup_egress_trace, KVER_5_8, KVER_INF,
                    BPFLOADER_IGNORED_ON_VERSION, BPFLOADER_MAX_VER, MANDATORY,
                    "fs_bpf_netd_readonly", "",
                    LOAD_ON_ENG, IGNORE_ON_USER, LOAD_ON_USERDEBUG)
(struct __sk_buff* skb) {
    return bpf_traffic_account(skb, EGRESS, TRACE_ON, KVER_5_8);
}

DEFINE_NETD_BPF_PROG_KVER_RANGE("cgroupskb/egress/stats$4_19", AID_ROOT, AID_SYSTEM,
                                bpf_cgroup_egress_4_19, KVER_4_19, KVER_INF)
(struct __sk_buff* skb) {
    return bpf_traffic_account(skb, EGRESS, TRACE_OFF, KVER_4_19);
}

DEFINE_NETD_BPF_PROG_KVER_RANGE("cgroupskb/egress/stats$4_14", AID_ROOT, AID_SYSTEM,
                                bpf_cgroup_egress_4_14, KVER_NONE, KVER_4_19)
(struct __sk_buff* skb) {
    return bpf_traffic_account(skb, EGRESS, TRACE_OFF, KVER_NONE);
}

// WARNING: Android T's non-updatable netd depends on the name of this program.
DEFINE_XTBPF_PROG("skfilter/egress/xtbpf", AID_ROOT, AID_NET_ADMIN, xt_bpf_egress_prog)
(struct __sk_buff* skb) {
    // Clat daemon does not generate new traffic, all its traffic is accounted for already
    // on the v4-* interfaces (except for the 20 (or 28) extra bytes of IPv6 vs IPv4 overhead,
    // but that can be corrected for later when merging v4-foo stats into interface foo's).
    // CLAT sockets are created by system server and tagged as uid CLAT, see tagSocketAsClat()
    uint32_t sock_uid = bpf_get_socket_uid(skb);
    if (sock_uid == AID_SYSTEM) {
        uint64_t cookie = bpf_get_socket_cookie(skb);
        UidTagValue* utag = bpf_cookie_tag_map_lookup_elem(&cookie);
        if (utag && utag->uid == AID_CLAT) return BPF_NOMATCH;
    }

    uint32_t key = skb->ifindex;
    update_iface_stats_map(skb, &key, EGRESS, KVER_NONE);
    return BPF_MATCH;
}

// WARNING: Android T's non-updatable netd depends on the name of this program.
DEFINE_XTBPF_PROG("skfilter/ingress/xtbpf", AID_ROOT, AID_NET_ADMIN, xt_bpf_ingress_prog)
(struct __sk_buff* skb) {
    // Clat daemon traffic is not accounted by virtue of iptables raw prerouting drop rule
    // (in clat_raw_PREROUTING chain), which triggers before this (in bw_raw_PREROUTING chain).
    // It will be accounted for on the v4-* clat interface instead.
    // Keep that in mind when moving this out of iptables xt_bpf and into tc ingress (or xdp).

    uint32_t key = skb->ifindex;
    update_iface_stats_map(skb, &key, INGRESS, KVER_NONE);
    return BPF_MATCH;
}

DEFINE_SYS_BPF_PROG("schedact/ingress/account", AID_ROOT, AID_NET_ADMIN,
                    tc_bpf_ingress_account_prog)
(struct __sk_buff* skb) {
    if (is_received_skb(skb)) {
        // Account for ingress traffic before tc drops it.
        uint32_t key = skb->ifindex;
        update_iface_stats_map(skb, &key, INGRESS, KVER_NONE);
    }
    return TC_ACT_UNSPEC;
}

// WARNING: Android T's non-updatable netd depends on the name of this program.
DEFINE_XTBPF_PROG("skfilter/allowlist/xtbpf", AID_ROOT, AID_NET_ADMIN, xt_bpf_allowlist_prog)
(struct __sk_buff* skb) {
    uint32_t sock_uid = bpf_get_socket_uid(skb);
    if (is_system_uid(sock_uid)) return BPF_MATCH;

    // 65534 is the overflow 'nobody' uid, usually this being returned means
    // that skb->sk is NULL during RX (early decap socket lookup failure),
    // which commonly happens for incoming packets to an unconnected udp socket.
    // Additionally bpf_get_socket_cookie() returns 0 if skb->sk is NULL
    if ((sock_uid == 65534) && !bpf_get_socket_cookie(skb) && is_received_skb(skb))
        return BPF_MATCH;

    UidOwnerValue* allowlistMatch = bpf_uid_owner_map_lookup_elem(&sock_uid);
    if (allowlistMatch) return allowlistMatch->rule & HAPPY_BOX_MATCH ? BPF_MATCH : BPF_NOMATCH;
    return BPF_NOMATCH;
}

// WARNING: Android T's non-updatable netd depends on the name of this program.
DEFINE_XTBPF_PROG("skfilter/denylist/xtbpf", AID_ROOT, AID_NET_ADMIN, xt_bpf_denylist_prog)
(struct __sk_buff* skb) {
    uint32_t sock_uid = bpf_get_socket_uid(skb);
    UidOwnerValue* denylistMatch = bpf_uid_owner_map_lookup_elem(&sock_uid);
    if (denylistMatch) return denylistMatch->rule & PENALTY_BOX_MATCH ? BPF_MATCH : BPF_NOMATCH;
    return BPF_NOMATCH;
}

<<<<<<< HEAD
DEFINE_NETD_BPF_PROG_KVER("cgroupsock/inet/create", AID_ROOT, AID_ROOT, inet_socket_create,
                          KVER(4, 14, 0))
(struct bpf_sock* sk) {
    uint32_t uid = (bpf_get_current_uid_gid() & 0xffffffff);
=======
static __always_inline inline uint8_t get_app_permissions() {
    uint64_t gid_uid = bpf_get_current_uid_gid();
>>>>>>> 5eb157ac
    /*
     * A given app is guaranteed to have the same app ID in all the profiles in
     * which it is installed, and install permission is granted to app for all
     * user at install time so we only check the appId part of a request uid at
     * run time. See UserHandle#isSameApp for detail.
     */
    uint32_t appId = uid % AID_USER_OFFSET;  // == PER_USER_RANGE == 100000
    uint8_t* permissions = bpf_uid_permission_map_lookup_elem(&appId);
<<<<<<< HEAD
    // If UID is in map but missing BPF_PERMISSION_INTERNET, app has no INTERNET permission.
    if (permissions && ((*permissions & BPF_PERMISSION_INTERNET) != BPF_PERMISSION_INTERNET)) {
        return DROP;
    }
    // Only allow if uid is not blocked by the user firewall.
    return bpf_owner_firewall_match(uid);
=======
    // if UID not in map, then default to just INTERNET permission.
    return permissions ? *permissions : BPF_PERMISSION_INTERNET;
}

DEFINE_NETD_BPF_PROG_KVER("cgroupsock/inet/create", AID_ROOT, AID_ROOT, inet_socket_create,
                          KVER_4_14)
(struct bpf_sock* sk) {
    // A return value of 1 means allow, everything else means deny.
    return (get_app_permissions() & BPF_PERMISSION_INTERNET) ? 1 : 0;
>>>>>>> 5eb157ac
}

LICENSE("Apache 2.0");
CRITICAL("Connectivity and netd");
DISABLE_BTF_ON_USER_BUILDS();<|MERGE_RESOLUTION|>--- conflicted
+++ resolved
@@ -369,31 +369,6 @@
     return *config;
 }
 
-<<<<<<< HEAD
-#define FIREWALL_DROP_IF_SET (OEM_DENY_1_MATCH)
-#define FIREWALL_DROP_IF_UNSET (RESTRICTED_MATCH)
-
-// Must be __always_inline or the call from inet_socket_create will crash-reboot the system
-static __always_inline inline int bpf_owner_firewall_match(uint32_t uid) {
-    if (is_system_uid(uid)) return PASS;
-
-    const BpfConfig enabledRules = getConfig(UID_RULES_CONFIGURATION_KEY);
-    const UidOwnerValue* uidEntry = bpf_uid_owner_map_lookup_elem(&uid);
-    const uint32_t uidRules = uidEntry ? uidEntry->rule : 0;
-
-    if (enabledRules & (FIREWALL_DROP_IF_SET | FIREWALL_DROP_IF_UNSET)
-            & (uidRules ^ FIREWALL_DROP_IF_UNSET)) {
-        return DROP;
-    }
-
-    return PASS;
-}
-
-// DROP_IF_SET is set of rules that DROP if rule is globally enabled, and per-uid bit is set
-#define DROP_IF_SET (STANDBY_MATCH | OEM_DENY_1_MATCH | OEM_DENY_2_MATCH | OEM_DENY_3_MATCH)
-// DROP_IF_UNSET is set of rules that should DROP if globally enabled, and per-uid bit is NOT set
-#define DROP_IF_UNSET (DOZABLE_MATCH | POWERSAVE_MATCH | RESTRICTED_MATCH | LOW_POWER_STANDBY_MATCH)
-=======
 static __always_inline inline bool ingress_should_discard(struct __sk_buff* skb,
                                                           const struct kver_uint kver) {
     // Require 4.19, since earlier kernels don't have bpf_skb_load_bytes_relative() which
@@ -422,7 +397,21 @@
     if (skb->ifindex == v->iif[1]) return false;  // allowed interface
     return true;  // disallowed interface
 }
->>>>>>> 5eb157ac
+
+static __always_inline inline int bpf_owner_firewall_match(uint32_t uid) {
+    if (is_system_uid(uid)) return PASS;
+
+    const BpfConfig enabledRules = getConfig(UID_RULES_CONFIGURATION_KEY);
+    const UidOwnerValue* uidEntry = bpf_uid_owner_map_lookup_elem(&uid);
+    const uint32_t uidRules = uidEntry ? uidEntry->rule : 0;
+
+    if (enabledRules & (FIREWALL_DROP_IF_SET | FIREWALL_DROP_IF_UNSET)
+            & (uidRules ^ FIREWALL_DROP_IF_UNSET)) {
+        return DROP;
+    }
+
+    return PASS;
+}
 
 static __always_inline inline int bpf_owner_match(struct __sk_buff* skb, uint32_t uid,
                                                   const struct egress_bool egress,
@@ -663,15 +652,7 @@
     return BPF_NOMATCH;
 }
 
-<<<<<<< HEAD
-DEFINE_NETD_BPF_PROG_KVER("cgroupsock/inet/create", AID_ROOT, AID_ROOT, inet_socket_create,
-                          KVER(4, 14, 0))
-(struct bpf_sock* sk) {
-    uint32_t uid = (bpf_get_current_uid_gid() & 0xffffffff);
-=======
-static __always_inline inline uint8_t get_app_permissions() {
-    uint64_t gid_uid = bpf_get_current_uid_gid();
->>>>>>> 5eb157ac
+static __always_inline inline uint8_t get_app_permissions(uint32_t uid) {
     /*
      * A given app is guaranteed to have the same app ID in all the profiles in
      * which it is installed, and install permission is granted to app for all
@@ -680,14 +661,6 @@
      */
     uint32_t appId = uid % AID_USER_OFFSET;  // == PER_USER_RANGE == 100000
     uint8_t* permissions = bpf_uid_permission_map_lookup_elem(&appId);
-<<<<<<< HEAD
-    // If UID is in map but missing BPF_PERMISSION_INTERNET, app has no INTERNET permission.
-    if (permissions && ((*permissions & BPF_PERMISSION_INTERNET) != BPF_PERMISSION_INTERNET)) {
-        return DROP;
-    }
-    // Only allow if uid is not blocked by the user firewall.
-    return bpf_owner_firewall_match(uid);
-=======
     // if UID not in map, then default to just INTERNET permission.
     return permissions ? *permissions : BPF_PERMISSION_INTERNET;
 }
@@ -695,9 +668,13 @@
 DEFINE_NETD_BPF_PROG_KVER("cgroupsock/inet/create", AID_ROOT, AID_ROOT, inet_socket_create,
                           KVER_4_14)
 (struct bpf_sock* sk) {
+    uint64_t uid = bpf_get_current_uid_gid() & 0xffffffff;
     // A return value of 1 means allow, everything else means deny.
-    return (get_app_permissions() & BPF_PERMISSION_INTERNET) ? 1 : 0;
->>>>>>> 5eb157ac
+    if (get_app_permissions(uid) & BPF_PERMISSION_INTERNET) {
+      return bpf_owner_firewall_match(uid) == PASS ? 1 : 0;
+    } else {
+      return 0;
+    }
 }
 
 LICENSE("Apache 2.0");
