/*
 * Copyright (C) 2008 The Android Open Source Project
 *
 * Licensed under the Apache License, Version 2.0 (the "License");
 * you may not use this file except in compliance with the License.
 * You may obtain a copy of the License at
 *
 *      http://www.apache.org/licenses/LICENSE-2.0
 *
 * Unless required by applicable law or agreed to in writing, software
 * distributed under the License is distributed on an "AS IS" BASIS,
 * WITHOUT WARRANTIES OR CONDITIONS OF ANY KIND, either express or implied.
 * See the License for the specific language governing permissions and
 * limitations under the License.
 */

package com.android.server;

import static android.Manifest.permission.RECEIVE_DATA_ACTIVITY_CHANGE;
import static android.net.ConnectivityManager.CONNECTIVITY_ACTION;
import static android.net.ConnectivityManager.NETID_UNSET;
import static android.net.ConnectivityManager.TYPE_NONE;
import static android.net.ConnectivityManager.TYPE_VPN;
import static android.net.ConnectivityManager.getNetworkTypeName;
import static android.net.ConnectivityManager.isNetworkTypeValid;
import static android.net.NetworkCapabilities.NET_CAPABILITY_CAPTIVE_PORTAL;
import static android.net.NetworkCapabilities.NET_CAPABILITY_INTERNET;
import static android.net.NetworkCapabilities.NET_CAPABILITY_NOT_METERED;
import static android.net.NetworkCapabilities.NET_CAPABILITY_NOT_RESTRICTED;
import static android.net.NetworkCapabilities.NET_CAPABILITY_VALIDATED;
import static android.net.NetworkPolicyManager.RULE_ALLOW_ALL;
import static android.net.NetworkPolicyManager.RULE_REJECT_ALL;
import static android.net.NetworkPolicyManager.RULE_REJECT_METERED;

import android.annotation.Nullable;
import android.app.AlarmManager;
import android.app.Notification;
import android.app.NotificationManager;
import android.app.PendingIntent;
import android.content.BroadcastReceiver;
import android.content.ContentResolver;
import android.content.Context;
import android.content.Intent;
import android.content.IntentFilter;
import android.content.pm.PackageManager;
import android.content.res.Configuration;
import android.content.res.Resources;
import android.database.ContentObserver;
import android.net.ConnectivityManager;
import android.net.ConnectivityManager.PacketKeepalive;
import android.net.IConnectivityManager;
import android.net.INetworkManagementEventObserver;
import android.net.INetworkPolicyListener;
import android.net.INetworkPolicyManager;
import android.net.INetworkStatsService;
import android.net.LinkProperties;
import android.net.LinkProperties.CompareResult;
import android.net.Network;
import android.net.NetworkAgent;
import android.net.NetworkCapabilities;
import android.net.NetworkConfig;
import android.net.NetworkInfo;
import android.net.NetworkInfo.DetailedState;
import android.net.NetworkMisc;
import android.net.NetworkQuotaInfo;
import android.net.NetworkRequest;
import android.net.NetworkState;
import android.net.NetworkUtils;
import android.net.Proxy;
import android.net.ProxyInfo;
import android.net.RouteInfo;
import android.net.UidRange;
import android.net.Uri;
import android.os.Binder;
import android.os.Bundle;
import android.os.FileUtils;
import android.os.Handler;
import android.os.HandlerThread;
import android.os.IBinder;
import android.os.INetworkManagementService;
import android.os.Looper;
import android.os.Message;
import android.os.Messenger;
import android.os.ParcelFileDescriptor;
import android.os.PowerManager;
import android.os.Process;
import android.os.RemoteException;
import android.os.SystemClock;
import android.os.SystemProperties;
import android.os.UserHandle;
import android.os.UserManager;
import android.provider.Settings;
import android.security.Credentials;
import android.security.KeyStore;
import android.telephony.TelephonyManager;
import android.text.TextUtils;
import android.util.LocalLog;
import android.util.LocalLog.ReadOnlyLocalLog;
import android.util.Pair;
import android.util.Slog;
import android.util.SparseArray;
import android.util.SparseBooleanArray;
import android.util.SparseIntArray;
import android.util.Xml;

import com.android.internal.R;
import com.android.internal.annotations.GuardedBy;
import com.android.internal.annotations.VisibleForTesting;
import com.android.internal.app.IBatteryStats;
import com.android.internal.net.LegacyVpnInfo;
import com.android.internal.net.NetworkStatsFactory;
import com.android.internal.net.VpnConfig;
import com.android.internal.net.VpnInfo;
import com.android.internal.net.VpnProfile;
import com.android.internal.telephony.DctConstants;
import com.android.internal.util.AsyncChannel;
import com.android.internal.util.IndentingPrintWriter;
import com.android.internal.util.XmlUtils;
import com.android.server.am.BatteryStatsService;
import com.android.server.connectivity.DataConnectionStats;
import com.android.server.connectivity.KeepaliveTracker;
import com.android.server.connectivity.NetworkDiagnostics;
import com.android.server.connectivity.Nat464Xlat;
import com.android.server.connectivity.NetworkAgentInfo;
import com.android.server.connectivity.NetworkMonitor;
import com.android.server.connectivity.PacManager;
import com.android.server.connectivity.PermissionMonitor;
import com.android.server.connectivity.Tethering;
import com.android.server.connectivity.Vpn;
import com.android.server.net.BaseNetworkObserver;
import com.android.server.net.LockdownVpnTracker;
import com.google.android.collect.Lists;
import com.google.android.collect.Sets;

import org.xmlpull.v1.XmlPullParser;
import org.xmlpull.v1.XmlPullParserException;

import java.io.File;
import java.io.FileDescriptor;
import java.io.FileNotFoundException;
import java.io.FileReader;
import java.io.IOException;
import java.io.PrintWriter;
import java.net.Inet4Address;
import java.net.InetAddress;
import java.net.UnknownHostException;
import java.util.ArrayDeque;
import java.util.ArrayList;
import java.util.Arrays;
import java.util.Collection;
import java.util.HashMap;
import java.util.HashSet;
import java.util.SortedSet;
import java.util.TreeSet;
import java.util.Iterator;
import java.util.List;
import java.util.Map;
import java.util.Objects;
import java.util.concurrent.atomic.AtomicInteger;

/**
 * @hide
 */
public class ConnectivityService extends IConnectivityManager.Stub
        implements PendingIntent.OnFinished {
    private static final String TAG = "ConnectivityService";

    private static final boolean DBG = true;
    private static final boolean VDBG = false;

    private static final boolean LOGD_RULES = false;

    // TODO: create better separation between radio types and network types

    // how long to wait before switching back to a radio's default network
    private static final int RESTORE_DEFAULT_NETWORK_DELAY = 1 * 60 * 1000;
    // system property that can override the above value
    private static final String NETWORK_RESTORE_DELAY_PROP_NAME =
            "android.telephony.apn-restore";

    // How long to wait before putting up a "This network doesn't have an Internet connection,
    // connect anyway?" dialog after the user selects a network that doesn't validate.
    private static final int PROMPT_UNVALIDATED_DELAY_MS = 8 * 1000;

    // How long to delay to removal of a pending intent based request.
    // See Settings.Secure.CONNECTIVITY_RELEASE_PENDING_INTENT_DELAY_MS
    private final int mReleasePendingIntentDelayMs;

    private Tethering mTethering;

    private final PermissionMonitor mPermissionMonitor;

    private KeyStore mKeyStore;

    @GuardedBy("mVpns")
    private final SparseArray<Vpn> mVpns = new SparseArray<Vpn>();

    private boolean mLockdownEnabled;
    private LockdownVpnTracker mLockdownTracker;

    /** Lock around {@link #mUidRules} and {@link #mMeteredIfaces}. */
    private Object mRulesLock = new Object();
    /** Currently active network rules by UID. */
    private SparseIntArray mUidRules = new SparseIntArray();
    /** Set of ifaces that are costly. */
    private HashSet<String> mMeteredIfaces = Sets.newHashSet();

    final private Context mContext;
    private int mNetworkPreference;
    // 0 is full bad, 100 is full good
    private int mDefaultInetConditionPublished = 0;

    private int mNumDnsEntries;

    private boolean mTestMode;
    private static ConnectivityService sServiceInstance;

    private INetworkManagementService mNetd;
    private INetworkStatsService mStatsService;
    private INetworkPolicyManager mPolicyManager;

    private String mCurrentTcpBufferSizes;

    private static final int ENABLED  = 1;
    private static final int DISABLED = 0;

    private enum ReapUnvalidatedNetworks {
        // Tear down networks that have no chance (e.g. even if validated) of becoming
        // the highest scoring network satisfying a NetworkRequest.  This should be passed when
        // all networks have been rematched against all NetworkRequests.
        REAP,
        // Don't reap networks.  This should be passed when some networks have not yet been
        // rematched against all NetworkRequests.
        DONT_REAP
    };

    /**
     * used internally to change our mobile data enabled flag
     */
    private static final int EVENT_CHANGE_MOBILE_DATA_ENABLED = 2;

    /**
     * used internally to clear a wakelock when transitioning
     * from one net to another.  Clear happens when we get a new
     * network - EVENT_EXPIRE_NET_TRANSITION_WAKELOCK happens
     * after a timeout if no network is found (typically 1 min).
     */
    private static final int EVENT_CLEAR_NET_TRANSITION_WAKELOCK = 8;

    /**
     * used internally to reload global proxy settings
     */
    private static final int EVENT_APPLY_GLOBAL_HTTP_PROXY = 9;

    /**
     * used internally to send a sticky broadcast delayed.
     */
    private static final int EVENT_SEND_STICKY_BROADCAST_INTENT = 11;

    /**
     * PAC manager has received new port.
     */
    private static final int EVENT_PROXY_HAS_CHANGED = 16;

    /**
     * used internally when registering NetworkFactories
     * obj = NetworkFactoryInfo
     */
    private static final int EVENT_REGISTER_NETWORK_FACTORY = 17;

    /**
     * used internally when registering NetworkAgents
     * obj = Messenger
     */
    private static final int EVENT_REGISTER_NETWORK_AGENT = 18;

    /**
     * used to add a network request
     * includes a NetworkRequestInfo
     */
    private static final int EVENT_REGISTER_NETWORK_REQUEST = 19;

    /**
     * indicates a timeout period is over - check if we had a network yet or not
     * and if not, call the timeout calback (but leave the request live until they
     * cancel it.
     * includes a NetworkRequestInfo
     */
    private static final int EVENT_TIMEOUT_NETWORK_REQUEST = 20;

    /**
     * used to add a network listener - no request
     * includes a NetworkRequestInfo
     */
    private static final int EVENT_REGISTER_NETWORK_LISTENER = 21;

    /**
     * used to remove a network request, either a listener or a real request
     * arg1 = UID of caller
     * obj  = NetworkRequest
     */
    private static final int EVENT_RELEASE_NETWORK_REQUEST = 22;

    /**
     * used internally when registering NetworkFactories
     * obj = Messenger
     */
    private static final int EVENT_UNREGISTER_NETWORK_FACTORY = 23;

    /**
     * used internally to expire a wakelock when transitioning
     * from one net to another.  Expire happens when we fail to find
     * a new network (typically after 1 minute) -
     * EVENT_CLEAR_NET_TRANSITION_WAKELOCK happens if we had found
     * a replacement network.
     */
    private static final int EVENT_EXPIRE_NET_TRANSITION_WAKELOCK = 24;

    /**
     * Used internally to indicate the system is ready.
     */
    private static final int EVENT_SYSTEM_READY = 25;

    /**
     * used to add a network request with a pending intent
     * obj = NetworkRequestInfo
     */
    private static final int EVENT_REGISTER_NETWORK_REQUEST_WITH_INTENT = 26;

    /**
     * used to remove a pending intent and its associated network request.
     * arg1 = UID of caller
     * obj  = PendingIntent
     */
    private static final int EVENT_RELEASE_NETWORK_REQUEST_WITH_INTENT = 27;

    /**
     * used to specify whether a network should be used even if unvalidated.
     * arg1 = whether to accept the network if it's unvalidated (1 or 0)
     * arg2 = whether to remember this choice in the future (1 or 0)
     * obj  = network
     */
    private static final int EVENT_SET_ACCEPT_UNVALIDATED = 28;

    /**
     * used to ask the user to confirm a connection to an unvalidated network.
     * obj  = network
     */
    private static final int EVENT_PROMPT_UNVALIDATED = 29;

    /**
     * used internally to (re)configure mobile data always-on settings.
     */
    private static final int EVENT_CONFIGURE_MOBILE_DATA_ALWAYS_ON = 30;

    /**
     * used to add a network listener with a pending intent
     * obj = NetworkRequestInfo
     */
    private static final int EVENT_REGISTER_NETWORK_LISTENER_WITH_INTENT = 31;

    /** Handler used for internal events. */
    final private InternalHandler mHandler;
    /** Handler used for incoming {@link NetworkStateTracker} events. */
    final private NetworkStateTrackerHandler mTrackerHandler;

    private boolean mSystemReady;
    private Intent mInitialBroadcast;

    private PowerManager.WakeLock mNetTransitionWakeLock;
    private String mNetTransitionWakeLockCausedBy = "";
    private int mNetTransitionWakeLockSerialNumber;
    private int mNetTransitionWakeLockTimeout;
    private final PowerManager.WakeLock mPendingIntentWakeLock;

    private InetAddress mDefaultDns;

    // used in DBG mode to track inet condition reports
    private static final int INET_CONDITION_LOG_MAX_SIZE = 15;
    private ArrayList mInetLog;

    // track the current default http proxy - tell the world if we get a new one (real change)
    private volatile ProxyInfo mDefaultProxy = null;
    private Object mProxyLock = new Object();
    private boolean mDefaultProxyDisabled = false;

    // track the global proxy.
    private ProxyInfo mGlobalProxy = null;

    private PacManager mPacManager = null;

    final private SettingsObserver mSettingsObserver;

    private UserManager mUserManager;

    NetworkConfig[] mNetConfigs;
    int mNetworksDefined;

    // the set of network types that can only be enabled by system/sig apps
    List mProtectedNetworks;

    private DataConnectionStats mDataConnectionStats;

    TelephonyManager mTelephonyManager;

    private KeepaliveTracker mKeepaliveTracker;

    // sequence number for Networks; keep in sync with system/netd/NetworkController.cpp
    private final static int MIN_NET_ID = 100; // some reserved marks
    private final static int MAX_NET_ID = 65535;
    private int mNextNetId = MIN_NET_ID;

    // sequence number of NetworkRequests
    private int mNextNetworkRequestId = 1;

    // NetworkRequest activity String log entries.
    private static final int MAX_NETWORK_REQUEST_LOGS = 20;
    private final LocalLog mNetworkRequestInfoLogs = new LocalLog(MAX_NETWORK_REQUEST_LOGS);

    // Array of <Network,ReadOnlyLocalLogs> tracking network validation and results
    private static final int MAX_VALIDATION_LOGS = 10;
    private final ArrayDeque<Pair<Network,ReadOnlyLocalLog>> mValidationLogs =
            new ArrayDeque<Pair<Network,ReadOnlyLocalLog>>(MAX_VALIDATION_LOGS);

    private void addValidationLogs(ReadOnlyLocalLog log, Network network) {
        synchronized(mValidationLogs) {
            while (mValidationLogs.size() >= MAX_VALIDATION_LOGS) {
                mValidationLogs.removeLast();
            }
            mValidationLogs.addFirst(new Pair(network, log));
        }
    }

    /**
     * Implements support for the legacy "one network per network type" model.
     *
     * We used to have a static array of NetworkStateTrackers, one for each
     * network type, but that doesn't work any more now that we can have,
     * for example, more that one wifi network. This class stores all the
     * NetworkAgentInfo objects that support a given type, but the legacy
     * API will only see the first one.
     *
     * It serves two main purposes:
     *
     * 1. Provide information about "the network for a given type" (since this
     *    API only supports one).
     * 2. Send legacy connectivity change broadcasts. Broadcasts are sent if
     *    the first network for a given type changes, or if the default network
     *    changes.
     */
    private class LegacyTypeTracker {

        private static final boolean DBG = true;
        private static final boolean VDBG = false;
        private static final String TAG = "CSLegacyTypeTracker";

        /**
         * Array of lists, one per legacy network type (e.g., TYPE_MOBILE_MMS).
         * Each list holds references to all NetworkAgentInfos that are used to
         * satisfy requests for that network type.
         *
         * This array is built out at startup such that an unsupported network
         * doesn't get an ArrayList instance, making this a tristate:
         * unsupported, supported but not active and active.
         *
         * The actual lists are populated when we scan the network types that
         * are supported on this device.
         */
        private ArrayList<NetworkAgentInfo> mTypeLists[];

        public LegacyTypeTracker() {
            mTypeLists = (ArrayList<NetworkAgentInfo>[])
                    new ArrayList[ConnectivityManager.MAX_NETWORK_TYPE + 1];
        }

        public void addSupportedType(int type) {
            if (mTypeLists[type] != null) {
                throw new IllegalStateException(
                        "legacy list for type " + type + "already initialized");
            }
            mTypeLists[type] = new ArrayList<NetworkAgentInfo>();
        }

        public boolean isTypeSupported(int type) {
            return isNetworkTypeValid(type) && mTypeLists[type] != null;
        }

        public NetworkAgentInfo getNetworkForType(int type) {
            if (isTypeSupported(type) && !mTypeLists[type].isEmpty()) {
                return mTypeLists[type].get(0);
            } else {
                return null;
            }
        }

        private void maybeLogBroadcast(NetworkAgentInfo nai, DetailedState state, int type,
                boolean isDefaultNetwork) {
            if (DBG) {
                log("Sending " + state +
                        " broadcast for type " + type + " " + nai.name() +
                        " isDefaultNetwork=" + isDefaultNetwork);
            }
        }

        /** Adds the given network to the specified legacy type list. */
        public void add(int type, NetworkAgentInfo nai) {
            if (!isTypeSupported(type)) {
                return;  // Invalid network type.
            }
            if (VDBG) log("Adding agent " + nai + " for legacy network type " + type);

            ArrayList<NetworkAgentInfo> list = mTypeLists[type];
            if (list.contains(nai)) {
                loge("Attempting to register duplicate agent for type " + type + ": " + nai);
                return;
            }

            list.add(nai);

            // Send a broadcast if this is the first network of its type or if it's the default.
            final boolean isDefaultNetwork = isDefaultNetwork(nai);
            if (list.size() == 1 || isDefaultNetwork) {
                maybeLogBroadcast(nai, DetailedState.CONNECTED, type, isDefaultNetwork);
                sendLegacyNetworkBroadcast(nai, DetailedState.CONNECTED, type);
            }
        }

        /** Removes the given network from the specified legacy type list. */
        public void remove(int type, NetworkAgentInfo nai, boolean wasDefault) {
            ArrayList<NetworkAgentInfo> list = mTypeLists[type];
            if (list == null || list.isEmpty()) {
                return;
            }

            final boolean wasFirstNetwork = list.get(0).equals(nai);

            if (!list.remove(nai)) {
                return;
            }

            final DetailedState state = DetailedState.DISCONNECTED;

            if (wasFirstNetwork || wasDefault) {
                maybeLogBroadcast(nai, state, type, wasDefault);
                sendLegacyNetworkBroadcast(nai, state, type);
            }

            if (!list.isEmpty() && wasFirstNetwork) {
                if (DBG) log("Other network available for type " + type +
                              ", sending connected broadcast");
                final NetworkAgentInfo replacement = list.get(0);
                maybeLogBroadcast(replacement, state, type, isDefaultNetwork(replacement));
                sendLegacyNetworkBroadcast(replacement, state, type);
            }
        }

        /** Removes the given network from all legacy type lists. */
        public void remove(NetworkAgentInfo nai, boolean wasDefault) {
            if (VDBG) log("Removing agent " + nai + " wasDefault=" + wasDefault);
            for (int type = 0; type < mTypeLists.length; type++) {
                remove(type, nai, wasDefault);
            }
        }

        // send out another legacy broadcast - currently only used for suspend/unsuspend
        // toggle
        public void update(NetworkAgentInfo nai) {
            final boolean isDefault = isDefaultNetwork(nai);
            final DetailedState state = nai.networkInfo.getDetailedState();
            for (int type = 0; type < mTypeLists.length; type++) {
                final ArrayList<NetworkAgentInfo> list = mTypeLists[type];
                final boolean contains = (list != null && list.contains(nai));
                final boolean isFirst = (list != null && list.size() > 0 && nai == list.get(0));
                if (isFirst || (contains && isDefault)) {
                    maybeLogBroadcast(nai, state, type, isDefault);
                    sendLegacyNetworkBroadcast(nai, state, type);
                }
            }
        }

        private String naiToString(NetworkAgentInfo nai) {
            String name = (nai != null) ? nai.name() : "null";
            String state = (nai.networkInfo != null) ?
                    nai.networkInfo.getState() + "/" + nai.networkInfo.getDetailedState() :
                    "???/???";
            return name + " " + state;
        }

        public void dump(IndentingPrintWriter pw) {
            pw.println("mLegacyTypeTracker:");
            pw.increaseIndent();
            pw.print("Supported types:");
            for (int type = 0; type < mTypeLists.length; type++) {
                if (mTypeLists[type] != null) pw.print(" " + type);
            }
            pw.println();
            pw.println("Current state:");
            pw.increaseIndent();
            for (int type = 0; type < mTypeLists.length; type++) {
                if (mTypeLists[type] == null|| mTypeLists[type].size() == 0) continue;
                for (NetworkAgentInfo nai : mTypeLists[type]) {
                    pw.println(type + " " + naiToString(nai));
                }
            }
            pw.decreaseIndent();
            pw.decreaseIndent();
            pw.println();
        }

        // This class needs its own log method because it has a different TAG.
        private void log(String s) {
            Slog.d(TAG, s);
        }

    }
    private LegacyTypeTracker mLegacyTypeTracker = new LegacyTypeTracker();

    public ConnectivityService(Context context, INetworkManagementService netManager,
            INetworkStatsService statsService, INetworkPolicyManager policyManager) {
        if (DBG) log("ConnectivityService starting up");

        mDefaultRequest = createInternetRequestForTransport(-1);
        NetworkRequestInfo defaultNRI = new NetworkRequestInfo(null, mDefaultRequest,
                new Binder(), NetworkRequestInfo.REQUEST);
        mNetworkRequests.put(mDefaultRequest, defaultNRI);
        mNetworkRequestInfoLogs.log("REGISTER " + defaultNRI);

        mDefaultMobileDataRequest = createInternetRequestForTransport(
                NetworkCapabilities.TRANSPORT_CELLULAR);

        HandlerThread handlerThread = new HandlerThread("ConnectivityServiceThread");
        handlerThread.start();
        mHandler = new InternalHandler(handlerThread.getLooper());
        mTrackerHandler = new NetworkStateTrackerHandler(handlerThread.getLooper());

        // setup our unique device name
        if (TextUtils.isEmpty(SystemProperties.get("net.hostname"))) {
            String id = Settings.Secure.getString(context.getContentResolver(),
                    Settings.Secure.ANDROID_ID);
            if (id != null && id.length() > 0) {
                String name = new String("android-").concat(id);
                SystemProperties.set("net.hostname", name);
            }
        }

        // read our default dns server ip
        String dns = Settings.Global.getString(context.getContentResolver(),
                Settings.Global.DEFAULT_DNS_SERVER);
        if (dns == null || dns.length() == 0) {
            dns = context.getResources().getString(
                    com.android.internal.R.string.config_default_dns_server);
        }
        try {
            mDefaultDns = NetworkUtils.numericToInetAddress(dns);
        } catch (IllegalArgumentException e) {
            loge("Error setting defaultDns using " + dns);
        }

        mReleasePendingIntentDelayMs = Settings.Secure.getInt(context.getContentResolver(),
                Settings.Secure.CONNECTIVITY_RELEASE_PENDING_INTENT_DELAY_MS, 5_000);

        mContext = checkNotNull(context, "missing Context");
        mNetd = checkNotNull(netManager, "missing INetworkManagementService");
        mStatsService = checkNotNull(statsService, "missing INetworkStatsService");
        mPolicyManager = checkNotNull(policyManager, "missing INetworkPolicyManager");
        mKeyStore = KeyStore.getInstance();
        mTelephonyManager = (TelephonyManager) mContext.getSystemService(Context.TELEPHONY_SERVICE);

        try {
            mPolicyManager.registerListener(mPolicyListener);
        } catch (RemoteException e) {
            // ouch, no rules updates means some processes may never get network
            loge("unable to register INetworkPolicyListener" + e.toString());
        }

        final PowerManager powerManager = (PowerManager) context.getSystemService(
                Context.POWER_SERVICE);
        mNetTransitionWakeLock = powerManager.newWakeLock(PowerManager.PARTIAL_WAKE_LOCK, TAG);
        mNetTransitionWakeLockTimeout = mContext.getResources().getInteger(
                com.android.internal.R.integer.config_networkTransitionTimeout);
        mPendingIntentWakeLock = powerManager.newWakeLock(PowerManager.PARTIAL_WAKE_LOCK, TAG);

        mNetConfigs = new NetworkConfig[ConnectivityManager.MAX_NETWORK_TYPE+1];

        // TODO: What is the "correct" way to do determine if this is a wifi only device?
        boolean wifiOnly = SystemProperties.getBoolean("ro.radio.noril", false);
        log("wifiOnly=" + wifiOnly);
        String[] naStrings = context.getResources().getStringArray(
                com.android.internal.R.array.networkAttributes);
        for (String naString : naStrings) {
            try {
                NetworkConfig n = new NetworkConfig(naString);
                if (VDBG) log("naString=" + naString + " config=" + n);
                if (n.type > ConnectivityManager.MAX_NETWORK_TYPE) {
                    loge("Error in networkAttributes - ignoring attempt to define type " +
                            n.type);
                    continue;
                }
                if (wifiOnly && ConnectivityManager.isNetworkTypeMobile(n.type)) {
                    log("networkAttributes - ignoring mobile as this dev is wifiOnly " +
                            n.type);
                    continue;
                }
                if (mNetConfigs[n.type] != null) {
                    loge("Error in networkAttributes - ignoring attempt to redefine type " +
                            n.type);
                    continue;
                }
                mLegacyTypeTracker.addSupportedType(n.type);

                mNetConfigs[n.type] = n;
                mNetworksDefined++;
            } catch(Exception e) {
                // ignore it - leave the entry null
            }
        }

        // Forcibly add TYPE_VPN as a supported type, if it has not already been added via config.
        if (mNetConfigs[TYPE_VPN] == null) {
            // mNetConfigs is used only for "restore time", which isn't applicable to VPNs, so we
            // don't need to add TYPE_VPN to mNetConfigs.
            mLegacyTypeTracker.addSupportedType(TYPE_VPN);
            mNetworksDefined++;  // used only in the log() statement below.
        }

        if (VDBG) log("mNetworksDefined=" + mNetworksDefined);

        mProtectedNetworks = new ArrayList<Integer>();
        int[] protectedNetworks = context.getResources().getIntArray(
                com.android.internal.R.array.config_protectedNetworks);
        for (int p : protectedNetworks) {
            if ((mNetConfigs[p] != null) && (mProtectedNetworks.contains(p) == false)) {
                mProtectedNetworks.add(p);
            } else {
                if (DBG) loge("Ignoring protectedNetwork " + p);
            }
        }

        mTestMode = SystemProperties.get("cm.test.mode").equals("true")
                && SystemProperties.get("ro.build.type").equals("eng");

        mTethering = new Tethering(mContext, mNetd, statsService, mHandler.getLooper());

        mPermissionMonitor = new PermissionMonitor(mContext, mNetd);

        //set up the listener for user state for creating user VPNs
        IntentFilter intentFilter = new IntentFilter();
        intentFilter.addAction(Intent.ACTION_USER_STARTING);
        intentFilter.addAction(Intent.ACTION_USER_STOPPING);
        mContext.registerReceiverAsUser(
                mUserIntentReceiver, UserHandle.ALL, intentFilter, null, null);

        try {
            mNetd.registerObserver(mTethering);
            mNetd.registerObserver(mDataActivityObserver);
        } catch (RemoteException e) {
            loge("Error registering observer :" + e);
        }

        if (DBG) {
            mInetLog = new ArrayList();
        }

        mSettingsObserver = new SettingsObserver(mContext, mHandler);
        registerSettingsCallbacks();

        mDataConnectionStats = new DataConnectionStats(mContext);
        mDataConnectionStats.startMonitoring();

        mPacManager = new PacManager(mContext, mHandler, EVENT_PROXY_HAS_CHANGED);

        mUserManager = (UserManager) context.getSystemService(Context.USER_SERVICE);

        mKeepaliveTracker = new KeepaliveTracker(mHandler);
    }

    private NetworkRequest createInternetRequestForTransport(int transportType) {
        NetworkCapabilities netCap = new NetworkCapabilities();
        netCap.addCapability(NET_CAPABILITY_INTERNET);
        netCap.addCapability(NET_CAPABILITY_NOT_RESTRICTED);
        if (transportType > -1) {
            netCap.addTransportType(transportType);
        }
        return new NetworkRequest(netCap, TYPE_NONE, nextNetworkRequestId());
    }

    private void handleMobileDataAlwaysOn() {
        final boolean enable = (Settings.Global.getInt(
                mContext.getContentResolver(), Settings.Global.MOBILE_DATA_ALWAYS_ON, 0) == 1);
        final boolean isEnabled = (mNetworkRequests.get(mDefaultMobileDataRequest) != null);
        if (enable == isEnabled) {
            return;  // Nothing to do.
        }

        if (enable) {
            handleRegisterNetworkRequest(new NetworkRequestInfo(
                    null, mDefaultMobileDataRequest, new Binder(), NetworkRequestInfo.REQUEST));
        } else {
            handleReleaseNetworkRequest(mDefaultMobileDataRequest, Process.SYSTEM_UID);
        }
    }

    private void registerSettingsCallbacks() {
        // Watch for global HTTP proxy changes.
        mSettingsObserver.observe(
                Settings.Global.getUriFor(Settings.Global.HTTP_PROXY),
                EVENT_APPLY_GLOBAL_HTTP_PROXY);

        // Watch for whether or not to keep mobile data always on.
        mSettingsObserver.observe(
                Settings.Global.getUriFor(Settings.Global.MOBILE_DATA_ALWAYS_ON),
                EVENT_CONFIGURE_MOBILE_DATA_ALWAYS_ON);
    }

    private synchronized int nextNetworkRequestId() {
        return mNextNetworkRequestId++;
    }

    @VisibleForTesting
    protected int reserveNetId() {
        synchronized (mNetworkForNetId) {
            for (int i = MIN_NET_ID; i <= MAX_NET_ID; i++) {
                int netId = mNextNetId;
                if (++mNextNetId > MAX_NET_ID) mNextNetId = MIN_NET_ID;
                // Make sure NetID unused.  http://b/16815182
                if (!mNetIdInUse.get(netId)) {
                    mNetIdInUse.put(netId, true);
                    return netId;
                }
            }
        }
        throw new IllegalStateException("No free netIds");
    }

    private NetworkState getFilteredNetworkState(int networkType, int uid) {
        NetworkInfo info = null;
        LinkProperties lp = null;
        NetworkCapabilities nc = null;
        Network network = null;
        String subscriberId = null;

        if (mLegacyTypeTracker.isTypeSupported(networkType)) {
            NetworkAgentInfo nai = mLegacyTypeTracker.getNetworkForType(networkType);
            if (nai != null) {
                synchronized (nai) {
                    info = new NetworkInfo(nai.networkInfo);
                    lp = new LinkProperties(nai.linkProperties);
                    nc = new NetworkCapabilities(nai.networkCapabilities);
                    // Network objects are outwardly immutable so there is no point to duplicating.
                    // Duplicating also precludes sharing socket factories and connection pools.
                    network = nai.network;
                    subscriberId = (nai.networkMisc != null) ? nai.networkMisc.subscriberId : null;
                }
                info.setType(networkType);
            } else {
                info = new NetworkInfo(networkType, 0, getNetworkTypeName(networkType), "");
                info.setDetailedState(NetworkInfo.DetailedState.DISCONNECTED, null, null);
                info.setIsAvailable(true);
                lp = new LinkProperties();
                nc = new NetworkCapabilities();
                network = null;
            }
            info = getFilteredNetworkInfo(info, lp, uid);
        }

        return new NetworkState(info, lp, nc, network, subscriberId, null);
    }

    private NetworkAgentInfo getNetworkAgentInfoForNetwork(Network network) {
        if (network == null) {
            return null;
        }
        synchronized (mNetworkForNetId) {
            return mNetworkForNetId.get(network.netId);
        }
    };

    private Network[] getVpnUnderlyingNetworks(int uid) {
        if (!mLockdownEnabled) {
            int user = UserHandle.getUserId(uid);
            synchronized (mVpns) {
                Vpn vpn = mVpns.get(user);
                if (vpn != null && vpn.appliesToUid(uid)) {
                    return vpn.getUnderlyingNetworks();
                }
            }
        }
        return null;
    }

    private NetworkState getUnfilteredActiveNetworkState(int uid) {
        NetworkInfo info = null;
        LinkProperties lp = null;
        NetworkCapabilities nc = null;
        Network network = null;
        String subscriberId = null;

        NetworkAgentInfo nai = getDefaultNetwork();

        final Network[] networks = getVpnUnderlyingNetworks(uid);
        if (networks != null) {
            // getUnderlyingNetworks() returns:
            // null => there was no VPN, or the VPN didn't specify anything, so we use the default.
            // empty array => the VPN explicitly said "no default network".
            // non-empty array => the VPN specified one or more default networks; we use the
            //                    first one.
            if (networks.length > 0) {
                nai = getNetworkAgentInfoForNetwork(networks[0]);
            } else {
                nai = null;
            }
        }

        if (nai != null) {
            synchronized (nai) {
                info = new NetworkInfo(nai.networkInfo);
                lp = new LinkProperties(nai.linkProperties);
                nc = new NetworkCapabilities(nai.networkCapabilities);
                // Network objects are outwardly immutable so there is no point to duplicating.
                // Duplicating also precludes sharing socket factories and connection pools.
                network = nai.network;
                subscriberId = (nai.networkMisc != null) ? nai.networkMisc.subscriberId : null;
            }
        }

        return new NetworkState(info, lp, nc, network, subscriberId, null);
    }

    /**
     * Check if UID should be blocked from using the network with the given LinkProperties.
     */
    private boolean isNetworkWithLinkPropertiesBlocked(LinkProperties lp, int uid) {
        final boolean networkCostly;
        final int uidRules;

        final String iface = (lp == null ? "" : lp.getInterfaceName());
        synchronized (mRulesLock) {
            networkCostly = mMeteredIfaces.contains(iface);
            uidRules = mUidRules.get(uid, RULE_ALLOW_ALL);
        }

        if ((uidRules & RULE_REJECT_ALL) != 0
                || (networkCostly && (uidRules & RULE_REJECT_METERED) != 0)) {
            return true;
        }

        // no restrictive rules; network is visible
        return false;
    }

    /**
     * Return a filtered {@link NetworkInfo}, potentially marked
     * {@link DetailedState#BLOCKED} based on
     * {@link #isNetworkWithLinkPropertiesBlocked}.
     */
    private NetworkInfo getFilteredNetworkInfo(NetworkInfo info, LinkProperties lp, int uid) {
        if (info != null && isNetworkWithLinkPropertiesBlocked(lp, uid)) {
            // network is blocked; clone and override state
            info = new NetworkInfo(info);
            info.setDetailedState(DetailedState.BLOCKED, null, null);
            if (VDBG) {
                log("returning Blocked NetworkInfo for ifname=" +
                        lp.getInterfaceName() + ", uid=" + uid);
            }
        }
        if (info != null && mLockdownTracker != null) {
            info = mLockdownTracker.augmentNetworkInfo(info);
            if (VDBG) log("returning Locked NetworkInfo");
        }
        return info;
    }

    /**
     * Return NetworkInfo for the active (i.e., connected) network interface.
     * It is assumed that at most one network is active at a time. If more
     * than one is active, it is indeterminate which will be returned.
     * @return the info for the active network, or {@code null} if none is
     * active
     */
    @Override
    public NetworkInfo getActiveNetworkInfo() {
        enforceAccessPermission();
        final int uid = Binder.getCallingUid();
        NetworkState state = getUnfilteredActiveNetworkState(uid);
        return getFilteredNetworkInfo(state.networkInfo, state.linkProperties, uid);
    }

    @Override
    public Network getActiveNetwork() {
        enforceAccessPermission();
        final int uid = Binder.getCallingUid();
        final int user = UserHandle.getUserId(uid);
        int vpnNetId = NETID_UNSET;
        synchronized (mVpns) {
            final Vpn vpn = mVpns.get(user);
            if (vpn != null && vpn.appliesToUid(uid)) vpnNetId = vpn.getNetId();
        }
        NetworkAgentInfo nai;
        if (vpnNetId != NETID_UNSET) {
            synchronized (mNetworkForNetId) {
                nai = mNetworkForNetId.get(vpnNetId);
            }
            if (nai != null) return nai.network;
        }
        nai = getDefaultNetwork();
        if (nai != null && isNetworkWithLinkPropertiesBlocked(nai.linkProperties, uid)) nai = null;
        return nai != null ? nai.network : null;
    }

    public NetworkInfo getActiveNetworkInfoUnfiltered() {
        enforceAccessPermission();
        final int uid = Binder.getCallingUid();
        NetworkState state = getUnfilteredActiveNetworkState(uid);
        return state.networkInfo;
    }

    @Override
    public NetworkInfo getActiveNetworkInfoForUid(int uid) {
        enforceConnectivityInternalPermission();
        NetworkState state = getUnfilteredActiveNetworkState(uid);
        return getFilteredNetworkInfo(state.networkInfo, state.linkProperties, uid);
    }

    @Override
    public NetworkInfo getNetworkInfo(int networkType) {
        enforceAccessPermission();
        final int uid = Binder.getCallingUid();
        if (getVpnUnderlyingNetworks(uid) != null) {
            // A VPN is active, so we may need to return one of its underlying networks. This
            // information is not available in LegacyTypeTracker, so we have to get it from
            // getUnfilteredActiveNetworkState.
            NetworkState state = getUnfilteredActiveNetworkState(uid);
            if (state.networkInfo != null && state.networkInfo.getType() == networkType) {
                return getFilteredNetworkInfo(state.networkInfo, state.linkProperties, uid);
            }
        }
        NetworkState state = getFilteredNetworkState(networkType, uid);
        return state.networkInfo;
    }

    @Override
    public NetworkInfo getNetworkInfoForNetwork(Network network) {
        enforceAccessPermission();
        final int uid = Binder.getCallingUid();
        NetworkInfo info = null;
        NetworkAgentInfo nai = getNetworkAgentInfoForNetwork(network);
        if (nai != null) {
            synchronized (nai) {
                info = new NetworkInfo(nai.networkInfo);
                info = getFilteredNetworkInfo(info, nai.linkProperties, uid);
            }
        }
        return info;
    }

    @Override
    public NetworkInfo[] getAllNetworkInfo() {
        enforceAccessPermission();
        final ArrayList<NetworkInfo> result = Lists.newArrayList();
        for (int networkType = 0; networkType <= ConnectivityManager.MAX_NETWORK_TYPE;
                networkType++) {
            NetworkInfo info = getNetworkInfo(networkType);
            if (info != null) {
                result.add(info);
            }
        }
        return result.toArray(new NetworkInfo[result.size()]);
    }

    @Override
    public Network getNetworkForType(int networkType) {
        enforceAccessPermission();
        final int uid = Binder.getCallingUid();
        NetworkState state = getFilteredNetworkState(networkType, uid);
        if (!isNetworkWithLinkPropertiesBlocked(state.linkProperties, uid)) {
            return state.network;
        }
        return null;
    }

    @Override
    public Network[] getAllNetworks() {
        enforceAccessPermission();
        synchronized (mNetworkForNetId) {
            final Network[] result = new Network[mNetworkForNetId.size()];
            for (int i = 0; i < mNetworkForNetId.size(); i++) {
                result[i] = mNetworkForNetId.valueAt(i).network;
            }
            return result;
        }
    }

    @Override
    public NetworkCapabilities[] getDefaultNetworkCapabilitiesForUser(int userId) {
        // The basic principle is: if an app's traffic could possibly go over a
        // network, without the app doing anything multinetwork-specific,
        // (hence, by "default"), then include that network's capabilities in
        // the array.
        //
        // In the normal case, app traffic only goes over the system's default
        // network connection, so that's the only network returned.
        //
        // With a VPN in force, some app traffic may go into the VPN, and thus
        // over whatever underlying networks the VPN specifies, while other app
        // traffic may go over the system default network (e.g.: a split-tunnel
        // VPN, or an app disallowed by the VPN), so the set of networks
        // returned includes the VPN's underlying networks and the system
        // default.
        enforceAccessPermission();

        HashMap<Network, NetworkCapabilities> result = new HashMap<Network, NetworkCapabilities>();

        NetworkAgentInfo nai = getDefaultNetwork();
        NetworkCapabilities nc = getNetworkCapabilitiesInternal(nai);
        if (nc != null) {
            result.put(nai.network, nc);
        }

        if (!mLockdownEnabled) {
            synchronized (mVpns) {
                Vpn vpn = mVpns.get(userId);
                if (vpn != null) {
                    Network[] networks = vpn.getUnderlyingNetworks();
                    if (networks != null) {
                        for (Network network : networks) {
                            nai = getNetworkAgentInfoForNetwork(network);
                            nc = getNetworkCapabilitiesInternal(nai);
                            if (nc != null) {
                                result.put(network, nc);
                            }
                        }
                    }
                }
            }
        }

        NetworkCapabilities[] out = new NetworkCapabilities[result.size()];
        out = result.values().toArray(out);
        return out;
    }

    @Override
    public boolean isNetworkSupported(int networkType) {
        enforceAccessPermission();
        return mLegacyTypeTracker.isTypeSupported(networkType);
    }

    /**
     * Return LinkProperties for the active (i.e., connected) default
     * network interface.  It is assumed that at most one default network
     * is active at a time. If more than one is active, it is indeterminate
     * which will be returned.
     * @return the ip properties for the active network, or {@code null} if
     * none is active
     */
    @Override
    public LinkProperties getActiveLinkProperties() {
        enforceAccessPermission();
        final int uid = Binder.getCallingUid();
        NetworkState state = getUnfilteredActiveNetworkState(uid);
        return state.linkProperties;
    }

    @Override
    public LinkProperties getLinkPropertiesForType(int networkType) {
        enforceAccessPermission();
        NetworkAgentInfo nai = mLegacyTypeTracker.getNetworkForType(networkType);
        if (nai != null) {
            synchronized (nai) {
                return new LinkProperties(nai.linkProperties);
            }
        }
        return null;
    }

    // TODO - this should be ALL networks
    @Override
    public LinkProperties getLinkProperties(Network network) {
        enforceAccessPermission();
        NetworkAgentInfo nai = getNetworkAgentInfoForNetwork(network);
        if (nai != null) {
            synchronized (nai) {
                return new LinkProperties(nai.linkProperties);
            }
        }
        return null;
    }

    private NetworkCapabilities getNetworkCapabilitiesInternal(NetworkAgentInfo nai) {
        if (nai != null) {
            synchronized (nai) {
                if (nai.networkCapabilities != null) {
                    return new NetworkCapabilities(nai.networkCapabilities);
                }
            }
        }
        return null;
    }

    @Override
    public NetworkCapabilities getNetworkCapabilities(Network network) {
        enforceAccessPermission();
        return getNetworkCapabilitiesInternal(getNetworkAgentInfoForNetwork(network));
    }

    @Override
    public NetworkState[] getAllNetworkState() {
        // Require internal since we're handing out IMSI details
        enforceConnectivityInternalPermission();

        final ArrayList<NetworkState> result = Lists.newArrayList();
        for (Network network : getAllNetworks()) {
            final NetworkAgentInfo nai = getNetworkAgentInfoForNetwork(network);
            if (nai != null) {
                synchronized (nai) {
                    final String subscriberId = (nai.networkMisc != null)
                            ? nai.networkMisc.subscriberId : null;
                    result.add(new NetworkState(nai.networkInfo, nai.linkProperties,
                            nai.networkCapabilities, network, subscriberId, null));
                }
            }
        }
        return result.toArray(new NetworkState[result.size()]);
    }

    @Override
    public NetworkQuotaInfo getActiveNetworkQuotaInfo() {
        enforceAccessPermission();
        final int uid = Binder.getCallingUid();
        final long token = Binder.clearCallingIdentity();
        try {
            final NetworkState state = getUnfilteredActiveNetworkState(uid);
            if (state.networkInfo != null) {
                try {
                    return mPolicyManager.getNetworkQuotaInfo(state);
                } catch (RemoteException e) {
                }
            }
            return null;
        } finally {
            Binder.restoreCallingIdentity(token);
        }
    }

    @Override
    public boolean isActiveNetworkMetered() {
        enforceAccessPermission();
        final int uid = Binder.getCallingUid();
        final long token = Binder.clearCallingIdentity();
        try {
            return isActiveNetworkMeteredUnchecked(uid);
        } finally {
            Binder.restoreCallingIdentity(token);
        }
    }

    private boolean isActiveNetworkMeteredUnchecked(int uid) {
        final NetworkState state = getUnfilteredActiveNetworkState(uid);
        if (state.networkInfo != null) {
            try {
                return mPolicyManager.isNetworkMetered(state);
            } catch (RemoteException e) {
            }
        }
        return false;
    }

    private INetworkManagementEventObserver mDataActivityObserver = new BaseNetworkObserver() {
        @Override
        public void interfaceClassDataActivityChanged(String label, boolean active, long tsNanos) {
            int deviceType = Integer.parseInt(label);
            sendDataActivityBroadcast(deviceType, active, tsNanos);
        }
    };

    /**
     * Ensure that a network route exists to deliver traffic to the specified
     * host via the specified network interface.
     * @param networkType the type of the network over which traffic to the
     * specified host is to be routed
     * @param hostAddress the IP address of the host to which the route is
     * desired
     * @return {@code true} on success, {@code false} on failure
     */
    public boolean requestRouteToHostAddress(int networkType, byte[] hostAddress) {
        enforceChangePermission();
        if (mProtectedNetworks.contains(networkType)) {
            enforceConnectivityInternalPermission();
        }

        InetAddress addr;
        try {
            addr = InetAddress.getByAddress(hostAddress);
        } catch (UnknownHostException e) {
            if (DBG) log("requestRouteToHostAddress got " + e.toString());
            return false;
        }

        if (!ConnectivityManager.isNetworkTypeValid(networkType)) {
            if (DBG) log("requestRouteToHostAddress on invalid network: " + networkType);
            return false;
        }

        NetworkAgentInfo nai = mLegacyTypeTracker.getNetworkForType(networkType);
        if (nai == null) {
            if (mLegacyTypeTracker.isTypeSupported(networkType) == false) {
                if (DBG) log("requestRouteToHostAddress on unsupported network: " + networkType);
            } else {
                if (DBG) log("requestRouteToHostAddress on down network: " + networkType);
            }
            return false;
        }

        DetailedState netState;
        synchronized (nai) {
            netState = nai.networkInfo.getDetailedState();
        }

        if (netState != DetailedState.CONNECTED && netState != DetailedState.CAPTIVE_PORTAL_CHECK) {
            if (VDBG) {
                log("requestRouteToHostAddress on down network "
                        + "(" + networkType + ") - dropped"
                        + " netState=" + netState);
            }
            return false;
        }

        final int uid = Binder.getCallingUid();
        final long token = Binder.clearCallingIdentity();
        try {
            LinkProperties lp;
            int netId;
            synchronized (nai) {
                lp = nai.linkProperties;
                netId = nai.network.netId;
            }
            boolean ok = addLegacyRouteToHost(lp, addr, netId, uid);
            if (DBG) log("requestRouteToHostAddress ok=" + ok);
            return ok;
        } finally {
            Binder.restoreCallingIdentity(token);
        }
    }

    private boolean addLegacyRouteToHost(LinkProperties lp, InetAddress addr, int netId, int uid) {
        RouteInfo bestRoute = RouteInfo.selectBestRoute(lp.getAllRoutes(), addr);
        if (bestRoute == null) {
            bestRoute = RouteInfo.makeHostRoute(addr, lp.getInterfaceName());
        } else {
            String iface = bestRoute.getInterface();
            if (bestRoute.getGateway().equals(addr)) {
                // if there is no better route, add the implied hostroute for our gateway
                bestRoute = RouteInfo.makeHostRoute(addr, iface);
            } else {
                // if we will connect to this through another route, add a direct route
                // to it's gateway
                bestRoute = RouteInfo.makeHostRoute(addr, bestRoute.getGateway(), iface);
            }
        }
        if (DBG) log("Adding " + bestRoute + " for interface " + bestRoute.getInterface());
        try {
            mNetd.addLegacyRouteForNetId(netId, bestRoute, uid);
        } catch (Exception e) {
            // never crash - catch them all
            if (DBG) loge("Exception trying to add a route: " + e);
            return false;
        }
        return true;
    }

    private INetworkPolicyListener mPolicyListener = new INetworkPolicyListener.Stub() {
        @Override
        public void onUidRulesChanged(int uid, int uidRules) {
            // caller is NPMS, since we only register with them
            if (LOGD_RULES) {
                log("onUidRulesChanged(uid=" + uid + ", uidRules=" + uidRules + ")");
            }

            synchronized (mRulesLock) {
                // skip update when we've already applied rules
                final int oldRules = mUidRules.get(uid, RULE_ALLOW_ALL);
                if (oldRules == uidRules) return;

                mUidRules.put(uid, uidRules);
            }

            // TODO: notify UID when it has requested targeted updates
        }

        @Override
        public void onMeteredIfacesChanged(String[] meteredIfaces) {
            // caller is NPMS, since we only register with them
            if (LOGD_RULES) {
                log("onMeteredIfacesChanged(ifaces=" + Arrays.toString(meteredIfaces) + ")");
            }

            synchronized (mRulesLock) {
                mMeteredIfaces.clear();
                for (String iface : meteredIfaces) {
                    mMeteredIfaces.add(iface);
                }
            }
        }

        @Override
        public void onRestrictBackgroundChanged(boolean restrictBackground) {
            // caller is NPMS, since we only register with them
            if (LOGD_RULES) {
                log("onRestrictBackgroundChanged(restrictBackground=" + restrictBackground + ")");
            }
        }
    };

    /**
     * Require that the caller is either in the same user or has appropriate permission to interact
     * across users.
     *
     * @param userId Target user for whatever operation the current IPC is supposed to perform.
     */
    private void enforceCrossUserPermission(int userId) {
        if (userId == UserHandle.getCallingUserId()) {
            // Not a cross-user call.
            return;
        }
        mContext.enforceCallingOrSelfPermission(
                android.Manifest.permission.INTERACT_ACROSS_USERS_FULL,
                "ConnectivityService");
    }

    private void enforceInternetPermission() {
        mContext.enforceCallingOrSelfPermission(
                android.Manifest.permission.INTERNET,
                "ConnectivityService");
    }

    private void enforceAccessPermission() {
        mContext.enforceCallingOrSelfPermission(
                android.Manifest.permission.ACCESS_NETWORK_STATE,
                "ConnectivityService");
    }

    private void enforceChangePermission() {
        mContext.enforceCallingOrSelfPermission(
                android.Manifest.permission.CHANGE_NETWORK_STATE,
                "ConnectivityService");
    }

    private void enforceTetherAccessPermission() {
        mContext.enforceCallingOrSelfPermission(
                android.Manifest.permission.ACCESS_NETWORK_STATE,
                "ConnectivityService");
    }

    private void enforceConnectivityInternalPermission() {
        mContext.enforceCallingOrSelfPermission(
                android.Manifest.permission.CONNECTIVITY_INTERNAL,
                "ConnectivityService");
    }

    private void enforceKeepalivePermission() {
        mContext.enforceCallingPermission(KeepaliveTracker.PERMISSION, "ConnectivityService");
    }

    public void sendConnectedBroadcast(NetworkInfo info) {
        enforceConnectivityInternalPermission();
        sendGeneralBroadcast(info, CONNECTIVITY_ACTION);
    }

    private void sendInetConditionBroadcast(NetworkInfo info) {
        sendGeneralBroadcast(info, ConnectivityManager.INET_CONDITION_ACTION);
    }

    private Intent makeGeneralIntent(NetworkInfo info, String bcastType) {
        if (mLockdownTracker != null) {
            info = mLockdownTracker.augmentNetworkInfo(info);
        }

        Intent intent = new Intent(bcastType);
        intent.putExtra(ConnectivityManager.EXTRA_NETWORK_INFO, new NetworkInfo(info));
        intent.putExtra(ConnectivityManager.EXTRA_NETWORK_TYPE, info.getType());
        if (info.isFailover()) {
            intent.putExtra(ConnectivityManager.EXTRA_IS_FAILOVER, true);
            info.setFailover(false);
        }
        if (info.getReason() != null) {
            intent.putExtra(ConnectivityManager.EXTRA_REASON, info.getReason());
        }
        if (info.getExtraInfo() != null) {
            intent.putExtra(ConnectivityManager.EXTRA_EXTRA_INFO,
                    info.getExtraInfo());
        }
        intent.putExtra(ConnectivityManager.EXTRA_INET_CONDITION, mDefaultInetConditionPublished);
        return intent;
    }

    private void sendGeneralBroadcast(NetworkInfo info, String bcastType) {
        sendStickyBroadcast(makeGeneralIntent(info, bcastType));
    }

    private void sendDataActivityBroadcast(int deviceType, boolean active, long tsNanos) {
        Intent intent = new Intent(ConnectivityManager.ACTION_DATA_ACTIVITY_CHANGE);
        intent.putExtra(ConnectivityManager.EXTRA_DEVICE_TYPE, deviceType);
        intent.putExtra(ConnectivityManager.EXTRA_IS_ACTIVE, active);
        intent.putExtra(ConnectivityManager.EXTRA_REALTIME_NS, tsNanos);
        final long ident = Binder.clearCallingIdentity();
        try {
            mContext.sendOrderedBroadcastAsUser(intent, UserHandle.ALL,
                    RECEIVE_DATA_ACTIVITY_CHANGE, null, null, 0, null, null);
        } finally {
            Binder.restoreCallingIdentity(ident);
        }
    }

    private void sendStickyBroadcast(Intent intent) {
        synchronized(this) {
            if (!mSystemReady) {
                mInitialBroadcast = new Intent(intent);
            }
            intent.addFlags(Intent.FLAG_RECEIVER_REGISTERED_ONLY_BEFORE_BOOT);
            if (DBG) {
                log("sendStickyBroadcast: action=" + intent.getAction());
            }

            final long ident = Binder.clearCallingIdentity();
            if (ConnectivityManager.CONNECTIVITY_ACTION.equals(intent.getAction())) {
                final IBatteryStats bs = BatteryStatsService.getService();
                try {
                    NetworkInfo ni = intent.getParcelableExtra(
                            ConnectivityManager.EXTRA_NETWORK_INFO);
                    bs.noteConnectivityChanged(intent.getIntExtra(
                            ConnectivityManager.EXTRA_NETWORK_TYPE, ConnectivityManager.TYPE_NONE),
                            ni != null ? ni.getState().toString() : "?");
                } catch (RemoteException e) {
                }
            }
            try {
                mContext.sendStickyBroadcastAsUser(intent, UserHandle.ALL);
            } finally {
                Binder.restoreCallingIdentity(ident);
            }
        }
    }

    void systemReady() {
        loadGlobalProxy();

        synchronized(this) {
            mSystemReady = true;
            if (mInitialBroadcast != null) {
                mContext.sendStickyBroadcastAsUser(mInitialBroadcast, UserHandle.ALL);
                mInitialBroadcast = null;
            }
        }
        // load the global proxy at startup
        mHandler.sendMessage(mHandler.obtainMessage(EVENT_APPLY_GLOBAL_HTTP_PROXY));

        // Try bringing up tracker, but if KeyStore isn't ready yet, wait
        // for user to unlock device.
        if (!updateLockdownVpn()) {
            final IntentFilter filter = new IntentFilter(Intent.ACTION_USER_PRESENT);
            mContext.registerReceiver(mUserPresentReceiver, filter);
        }

        // Configure whether mobile data is always on.
        mHandler.sendMessage(mHandler.obtainMessage(EVENT_CONFIGURE_MOBILE_DATA_ALWAYS_ON));

        mHandler.sendMessage(mHandler.obtainMessage(EVENT_SYSTEM_READY));

        mPermissionMonitor.startMonitoring();
    }

    private BroadcastReceiver mUserPresentReceiver = new BroadcastReceiver() {
        @Override
        public void onReceive(Context context, Intent intent) {
            // Try creating lockdown tracker, since user present usually means
            // unlocked keystore.
            if (updateLockdownVpn()) {
                mContext.unregisterReceiver(this);
            }
        }
    };

    /**
     * Setup data activity tracking for the given network.
     *
     * Every {@code setupDataActivityTracking} should be paired with a
     * {@link #removeDataActivityTracking} for cleanup.
     */
    private void setupDataActivityTracking(NetworkAgentInfo networkAgent) {
        final String iface = networkAgent.linkProperties.getInterfaceName();

        final int timeout;
        int type = ConnectivityManager.TYPE_NONE;

        if (networkAgent.networkCapabilities.hasTransport(
                NetworkCapabilities.TRANSPORT_CELLULAR)) {
            timeout = Settings.Global.getInt(mContext.getContentResolver(),
                                             Settings.Global.DATA_ACTIVITY_TIMEOUT_MOBILE,
                                             5);
            type = ConnectivityManager.TYPE_MOBILE;
        } else if (networkAgent.networkCapabilities.hasTransport(
                NetworkCapabilities.TRANSPORT_WIFI)) {
            timeout = Settings.Global.getInt(mContext.getContentResolver(),
                                             Settings.Global.DATA_ACTIVITY_TIMEOUT_WIFI,
                                             15);
            type = ConnectivityManager.TYPE_WIFI;
        } else {
            // do not track any other networks
            timeout = 0;
        }

        if (timeout > 0 && iface != null && type != ConnectivityManager.TYPE_NONE) {
            try {
                mNetd.addIdleTimer(iface, timeout, type);
            } catch (Exception e) {
                // You shall not crash!
                loge("Exception in setupDataActivityTracking " + e);
            }
        }
    }

    /**
     * Remove data activity tracking when network disconnects.
     */
    private void removeDataActivityTracking(NetworkAgentInfo networkAgent) {
        final String iface = networkAgent.linkProperties.getInterfaceName();
        final NetworkCapabilities caps = networkAgent.networkCapabilities;

        if (iface != null && (caps.hasTransport(NetworkCapabilities.TRANSPORT_CELLULAR) ||
                              caps.hasTransport(NetworkCapabilities.TRANSPORT_WIFI))) {
            try {
                // the call fails silently if no idletimer setup for this interface
                mNetd.removeIdleTimer(iface);
            } catch (Exception e) {
                loge("Exception in removeDataActivityTracking " + e);
            }
        }
    }

    /**
     * Reads the network specific MTU size from reources.
     * and set it on it's iface.
     */
    private void updateMtu(LinkProperties newLp, LinkProperties oldLp) {
        final String iface = newLp.getInterfaceName();
        final int mtu = newLp.getMtu();
        if (oldLp != null && newLp.isIdenticalMtu(oldLp)) {
            if (VDBG) log("identical MTU - not setting");
            return;
        }

        if (LinkProperties.isValidMtu(mtu, newLp.hasGlobalIPv6Address()) == false) {
            loge("Unexpected mtu value: " + mtu + ", " + iface);
            return;
        }

        // Cannot set MTU without interface name
        if (TextUtils.isEmpty(iface)) {
            loge("Setting MTU size with null iface.");
            return;
        }

        try {
            if (DBG) log("Setting MTU size: " + iface + ", " + mtu);
            mNetd.setMtu(iface, mtu);
        } catch (Exception e) {
            Slog.e(TAG, "exception in setMtu()" + e);
        }
    }

    private static final String DEFAULT_TCP_BUFFER_SIZES = "4096,87380,110208,4096,16384,110208";
    private static final String DEFAULT_TCP_RWND_KEY = "net.tcp.default_init_rwnd";

    // Overridden for testing purposes to avoid writing to SystemProperties.
    @VisibleForTesting
    protected int getDefaultTcpRwnd() {
        return SystemProperties.getInt(DEFAULT_TCP_RWND_KEY, 0);
    }

    private void updateTcpBufferSizes(NetworkAgentInfo nai) {
        if (isDefaultNetwork(nai) == false) {
            return;
        }

        String tcpBufferSizes = nai.linkProperties.getTcpBufferSizes();
        String[] values = null;
        if (tcpBufferSizes != null) {
            values = tcpBufferSizes.split(",");
        }

        if (values == null || values.length != 6) {
            if (DBG) log("Invalid tcpBufferSizes string: " + tcpBufferSizes +", using defaults");
            tcpBufferSizes = DEFAULT_TCP_BUFFER_SIZES;
            values = tcpBufferSizes.split(",");
        }

        if (tcpBufferSizes.equals(mCurrentTcpBufferSizes)) return;

        try {
            if (DBG) Slog.d(TAG, "Setting tx/rx TCP buffers to " + tcpBufferSizes);

            final String prefix = "/sys/kernel/ipv4/tcp_";
            FileUtils.stringToFile(prefix + "rmem_min", values[0]);
            FileUtils.stringToFile(prefix + "rmem_def", values[1]);
            FileUtils.stringToFile(prefix + "rmem_max", values[2]);
            FileUtils.stringToFile(prefix + "wmem_min", values[3]);
            FileUtils.stringToFile(prefix + "wmem_def", values[4]);
            FileUtils.stringToFile(prefix + "wmem_max", values[5]);
            mCurrentTcpBufferSizes = tcpBufferSizes;
        } catch (IOException e) {
            loge("Can't set TCP buffer sizes:" + e);
        }

        Integer rwndValue = Settings.Global.getInt(mContext.getContentResolver(),
            Settings.Global.TCP_DEFAULT_INIT_RWND, getDefaultTcpRwnd());
        final String sysctlKey = "sys.sysctl.tcp_def_init_rwnd";
        if (rwndValue != 0) {
            SystemProperties.set(sysctlKey, rwndValue.toString());
        }
    }

    private void flushVmDnsCache() {
        /*
         * Tell the VMs to toss their DNS caches
         */
        Intent intent = new Intent(Intent.ACTION_CLEAR_DNS_CACHE);
        intent.addFlags(Intent.FLAG_RECEIVER_REPLACE_PENDING);
        /*
         * Connectivity events can happen before boot has completed ...
         */
        intent.addFlags(Intent.FLAG_RECEIVER_REGISTERED_ONLY_BEFORE_BOOT);
        final long ident = Binder.clearCallingIdentity();
        try {
            mContext.sendBroadcastAsUser(intent, UserHandle.ALL);
        } finally {
            Binder.restoreCallingIdentity(ident);
        }
    }

    @Override
    public int getRestoreDefaultNetworkDelay(int networkType) {
        String restoreDefaultNetworkDelayStr = SystemProperties.get(
                NETWORK_RESTORE_DELAY_PROP_NAME);
        if(restoreDefaultNetworkDelayStr != null &&
                restoreDefaultNetworkDelayStr.length() != 0) {
            try {
                return Integer.valueOf(restoreDefaultNetworkDelayStr);
            } catch (NumberFormatException e) {
            }
        }
        // if the system property isn't set, use the value for the apn type
        int ret = RESTORE_DEFAULT_NETWORK_DELAY;

        if ((networkType <= ConnectivityManager.MAX_NETWORK_TYPE) &&
                (mNetConfigs[networkType] != null)) {
            ret = mNetConfigs[networkType].restoreTime;
        }
        return ret;
    }

    private boolean argsContain(String[] args, String target) {
        for (String arg : args) {
            if (arg.equals(target)) return true;
        }
        return false;
    }

    @Override
    protected void dump(FileDescriptor fd, PrintWriter writer, String[] args) {
        final IndentingPrintWriter pw = new IndentingPrintWriter(writer, "  ");
        if (mContext.checkCallingOrSelfPermission(
                android.Manifest.permission.DUMP)
                != PackageManager.PERMISSION_GRANTED) {
            pw.println("Permission Denial: can't dump ConnectivityService " +
                    "from from pid=" + Binder.getCallingPid() + ", uid=" +
                    Binder.getCallingUid());
            return;
        }

        final List<NetworkDiagnostics> netDiags = new ArrayList<NetworkDiagnostics>();
        if (argsContain(args, "--diag")) {
            final long DIAG_TIME_MS = 5000;
            for (NetworkAgentInfo nai : mNetworkAgentInfos.values()) {
                // Start gathering diagnostic information.
                netDiags.add(new NetworkDiagnostics(
                        nai.network,
                        new LinkProperties(nai.linkProperties),
                        DIAG_TIME_MS));
            }

            for (NetworkDiagnostics netDiag : netDiags) {
                pw.println();
                netDiag.waitForMeasurements();
                netDiag.dump(pw);
            }

            return;
        }

        pw.print("NetworkFactories for:");
        for (NetworkFactoryInfo nfi : mNetworkFactoryInfos.values()) {
            pw.print(" " + nfi.name);
        }
        pw.println();
        pw.println();

        final NetworkAgentInfo defaultNai = getDefaultNetwork();
        pw.print("Active default network: ");
        if (defaultNai == null) {
            pw.println("none");
        } else {
            pw.println(defaultNai.network.netId);
        }
        pw.println();

        pw.println("Current Networks:");
        pw.increaseIndent();
        for (NetworkAgentInfo nai : mNetworkAgentInfos.values()) {
            pw.println(nai.toString());
            pw.increaseIndent();
            pw.println("Requests:");
            pw.increaseIndent();
            for (int i = 0; i < nai.networkRequests.size(); i++) {
                pw.println(nai.networkRequests.valueAt(i).toString());
            }
            pw.decreaseIndent();
            pw.println("Lingered:");
            pw.increaseIndent();
            for (NetworkRequest nr : nai.networkLingered) pw.println(nr.toString());
            pw.decreaseIndent();
            pw.decreaseIndent();
        }
        pw.decreaseIndent();
        pw.println();

        pw.println("Network Requests:");
        pw.increaseIndent();
        for (NetworkRequestInfo nri : mNetworkRequests.values()) {
            pw.println(nri.toString());
        }
        pw.println();
        pw.decreaseIndent();

        mLegacyTypeTracker.dump(pw);

        synchronized (this) {
            pw.print("mNetTransitionWakeLock: currently " +
                    (mNetTransitionWakeLock.isHeld() ? "" : "not ") + "held");
            if (!TextUtils.isEmpty(mNetTransitionWakeLockCausedBy)) {
                pw.println(", last requested for " + mNetTransitionWakeLockCausedBy);
            } else {
                pw.println(", last requested never");
            }
        }

        pw.println();
        mTethering.dump(fd, pw, args);

        pw.println();
        mKeepaliveTracker.dump(pw);

        if (mInetLog != null && mInetLog.size() > 0) {
            pw.println();
            pw.println("Inet condition reports:");
            pw.increaseIndent();
            for(int i = 0; i < mInetLog.size(); i++) {
                pw.println(mInetLog.get(i));
            }
            pw.decreaseIndent();
        }

        if (argsContain(args, "--short") == false) {
            pw.println();
            synchronized (mValidationLogs) {
                pw.println("mValidationLogs (most recent first):");
                for (Pair<Network,ReadOnlyLocalLog> p : mValidationLogs) {
                    pw.println(p.first);
                    pw.increaseIndent();
                    p.second.dump(fd, pw, args);
                    pw.decreaseIndent();
                }
            }

            pw.println();
            pw.println("mNetworkRequestInfoLogs (most recent first):");
            pw.increaseIndent();
            mNetworkRequestInfoLogs.reverseDump(fd, pw, args);
            pw.decreaseIndent();
        }
    }

    private boolean isLiveNetworkAgent(NetworkAgentInfo nai, String msg) {
        if (nai.network == null) return false;
        final NetworkAgentInfo officialNai = getNetworkAgentInfoForNetwork(nai.network);
        if (officialNai != null && officialNai.equals(nai)) return true;
        if (officialNai != null || VDBG) {
            loge(msg + " - isLiveNetworkAgent found mismatched netId: " + officialNai +
                " - " + nai);
        }
        return false;
    }

    private boolean isRequest(NetworkRequest request) {
        return mNetworkRequests.get(request).isRequest;
    }

    // must be stateless - things change under us.
    private class NetworkStateTrackerHandler extends Handler {
        public NetworkStateTrackerHandler(Looper looper) {
            super(looper);
        }

        @Override
        public void handleMessage(Message msg) {
            NetworkInfo info;
            switch (msg.what) {
                case AsyncChannel.CMD_CHANNEL_HALF_CONNECTED: {
                    handleAsyncChannelHalfConnect(msg);
                    break;
                }
                case AsyncChannel.CMD_CHANNEL_DISCONNECT: {
                    NetworkAgentInfo nai = mNetworkAgentInfos.get(msg.replyTo);
                    if (nai != null) nai.asyncChannel.disconnect();
                    break;
                }
                case AsyncChannel.CMD_CHANNEL_DISCONNECTED: {
                    handleAsyncChannelDisconnected(msg);
                    break;
                }
                case NetworkAgent.EVENT_NETWORK_CAPABILITIES_CHANGED: {
                    NetworkAgentInfo nai = mNetworkAgentInfos.get(msg.replyTo);
                    if (nai == null) {
                        loge("EVENT_NETWORK_CAPABILITIES_CHANGED from unknown NetworkAgent");
                    } else {
                        final NetworkCapabilities networkCapabilities =
                                (NetworkCapabilities)msg.obj;
                        if (networkCapabilities.hasCapability(NET_CAPABILITY_CAPTIVE_PORTAL) ||
                                networkCapabilities.hasCapability(NET_CAPABILITY_VALIDATED)) {
                            Slog.wtf(TAG, "BUG: " + nai + " has CS-managed capability.");
<<<<<<< HEAD
                        }
                        if (nai.created && !nai.networkCapabilities.equalImmutableCapabilities(
                                networkCapabilities)) {
                            Slog.wtf(TAG, "BUG: " + nai + " changed immutable capabilities: "
                                    + nai.networkCapabilities + " -> " + networkCapabilities);
=======
>>>>>>> 87f93fe6
                        }
                        if (nai.created && !nai.networkCapabilities.equalImmutableCapabilities(
                                networkCapabilities)) {
                            Slog.wtf(TAG, "BUG: " + nai + " changed immutable capabilities: "
                                    + nai.networkCapabilities + " -> " + networkCapabilities);
                        }
                        updateCapabilities(nai, networkCapabilities);
                    }
                    break;
                }
                case NetworkAgent.EVENT_NETWORK_PROPERTIES_CHANGED: {
                    NetworkAgentInfo nai = mNetworkAgentInfos.get(msg.replyTo);
                    if (nai == null) {
                        loge("NetworkAgent not found for EVENT_NETWORK_PROPERTIES_CHANGED");
                    } else {
                        if (VDBG) {
                            log("Update of LinkProperties for " + nai.name() +
                                    "; created=" + nai.created);
                        }
                        LinkProperties oldLp = nai.linkProperties;
                        synchronized (nai) {
                            nai.linkProperties = (LinkProperties)msg.obj;
                        }
                        if (nai.created) updateLinkProperties(nai, oldLp);
                    }
                    break;
                }
                case NetworkAgent.EVENT_NETWORK_INFO_CHANGED: {
                    NetworkAgentInfo nai = mNetworkAgentInfos.get(msg.replyTo);
                    if (nai == null) {
                        loge("EVENT_NETWORK_INFO_CHANGED from unknown NetworkAgent");
                        break;
                    }
                    info = (NetworkInfo) msg.obj;
                    updateNetworkInfo(nai, info);
                    break;
                }
                case NetworkAgent.EVENT_NETWORK_SCORE_CHANGED: {
                    NetworkAgentInfo nai = mNetworkAgentInfos.get(msg.replyTo);
                    if (nai == null) {
                        loge("EVENT_NETWORK_SCORE_CHANGED from unknown NetworkAgent");
                        break;
                    }
                    Integer score = (Integer) msg.obj;
                    if (score != null) updateNetworkScore(nai, score.intValue());
                    break;
                }
                case NetworkAgent.EVENT_UID_RANGES_ADDED: {
                    NetworkAgentInfo nai = mNetworkAgentInfos.get(msg.replyTo);
                    if (nai == null) {
                        loge("EVENT_UID_RANGES_ADDED from unknown NetworkAgent");
                        break;
                    }
                    try {
                        mNetd.addVpnUidRanges(nai.network.netId, (UidRange[])msg.obj);
                    } catch (Exception e) {
                        // Never crash!
                        loge("Exception in addVpnUidRanges: " + e);
                    }
                    break;
                }
                case NetworkAgent.EVENT_UID_RANGES_REMOVED: {
                    NetworkAgentInfo nai = mNetworkAgentInfos.get(msg.replyTo);
                    if (nai == null) {
                        loge("EVENT_UID_RANGES_REMOVED from unknown NetworkAgent");
                        break;
                    }
                    try {
                        mNetd.removeVpnUidRanges(nai.network.netId, (UidRange[])msg.obj);
                    } catch (Exception e) {
                        // Never crash!
                        loge("Exception in removeVpnUidRanges: " + e);
                    }
                    break;
                }
                case NetworkAgent.EVENT_SET_EXPLICITLY_SELECTED: {
                    NetworkAgentInfo nai = mNetworkAgentInfos.get(msg.replyTo);
                    if (nai == null) {
                        loge("EVENT_SET_EXPLICITLY_SELECTED from unknown NetworkAgent");
                        break;
                    }
                    if (nai.created && !nai.networkMisc.explicitlySelected) {
                        loge("ERROR: created network explicitly selected.");
                    }
                    nai.networkMisc.explicitlySelected = true;
                    nai.networkMisc.acceptUnvalidated = (boolean) msg.obj;
                    break;
                }
                case NetworkAgent.EVENT_PACKET_KEEPALIVE: {
                    NetworkAgentInfo nai = mNetworkAgentInfos.get(msg.replyTo);
                    if (nai == null) {
                        loge("EVENT_PACKET_KEEPALIVE from unknown NetworkAgent");
                        break;
                    }
                    mKeepaliveTracker.handleEventPacketKeepalive(nai, msg);
                    break;
                }
                case NetworkMonitor.EVENT_NETWORK_TESTED: {
                    NetworkAgentInfo nai = (NetworkAgentInfo)msg.obj;
                    if (isLiveNetworkAgent(nai, "EVENT_NETWORK_TESTED")) {
                        final boolean valid =
                                (msg.arg1 == NetworkMonitor.NETWORK_TEST_RESULT_VALID);
                        if (DBG) log(nai.name() + " validation " + (valid ? " passed" : "failed"));
                        if (valid != nai.lastValidated) {
                            final int oldScore = nai.getCurrentScore();
                            nai.lastValidated = valid;
                            nai.everValidated |= valid;
                            updateCapabilities(nai, nai.networkCapabilities);
                            // If score has changed, rebroadcast to NetworkFactories. b/17726566
                            if (oldScore != nai.getCurrentScore()) sendUpdatedScoreToFactories(nai);
                        }
                        updateInetCondition(nai);
                        // Let the NetworkAgent know the state of its network
                        nai.asyncChannel.sendMessage(
                                android.net.NetworkAgent.CMD_REPORT_NETWORK_STATUS,
                                (valid ? NetworkAgent.VALID_NETWORK : NetworkAgent.INVALID_NETWORK),
                                0, null);
                    }
                    break;
                }
                case NetworkMonitor.EVENT_NETWORK_LINGER_COMPLETE: {
                    NetworkAgentInfo nai = (NetworkAgentInfo)msg.obj;
                    if (isLiveNetworkAgent(nai, "EVENT_NETWORK_LINGER_COMPLETE")) {
                        handleLingerComplete(nai);
                    }
                    break;
                }
                case NetworkMonitor.EVENT_PROVISIONING_NOTIFICATION: {
                    final int netId = msg.arg2;
                    final boolean visible = (msg.arg1 != 0);
                    final NetworkAgentInfo nai;
                    synchronized (mNetworkForNetId) {
                        nai = mNetworkForNetId.get(netId);
                    }
                    // If captive portal status has changed, update capabilities.
                    if (nai != null && (visible != nai.lastCaptivePortalDetected)) {
                        nai.lastCaptivePortalDetected = visible;
                        nai.everCaptivePortalDetected |= visible;
                        updateCapabilities(nai, nai.networkCapabilities);
                    }
                    if (!visible) {
                        setProvNotificationVisibleIntent(false, netId, null, 0, null, null, false);
                    } else {
                        if (nai == null) {
                            loge("EVENT_PROVISIONING_NOTIFICATION from unknown NetworkMonitor");
                            break;
                        }
                        setProvNotificationVisibleIntent(true, netId, NotificationType.SIGN_IN,
                                nai.networkInfo.getType(), nai.networkInfo.getExtraInfo(),
                                (PendingIntent)msg.obj, nai.networkMisc.explicitlySelected);
                    }
                    break;
                }
            }
        }
    }

    private void linger(NetworkAgentInfo nai) {
        nai.lingering = true;
        nai.networkMonitor.sendMessage(NetworkMonitor.CMD_NETWORK_LINGER);
        notifyNetworkCallbacks(nai, ConnectivityManager.CALLBACK_LOSING);
    }

    // Cancel any lingering so the linger timeout doesn't teardown a network.
    // This should be called when a network begins satisfying a NetworkRequest.
    // Note: depending on what state the NetworkMonitor is in (e.g.,
    // if it's awaiting captive portal login, or if validation failed), this
    // may trigger a re-evaluation of the network.
    private void unlinger(NetworkAgentInfo nai) {
        nai.networkLingered.clear();
        if (!nai.lingering) return;
        nai.lingering = false;
        if (VDBG) log("Canceling linger of " + nai.name());
        nai.networkMonitor.sendMessage(NetworkMonitor.CMD_NETWORK_CONNECTED);
    }

    private void handleAsyncChannelHalfConnect(Message msg) {
        AsyncChannel ac = (AsyncChannel) msg.obj;
        if (mNetworkFactoryInfos.containsKey(msg.replyTo)) {
            if (msg.arg1 == AsyncChannel.STATUS_SUCCESSFUL) {
                if (VDBG) log("NetworkFactory connected");
                // A network factory has connected.  Send it all current NetworkRequests.
                for (NetworkRequestInfo nri : mNetworkRequests.values()) {
                    if (nri.isRequest == false) continue;
                    NetworkAgentInfo nai = mNetworkForRequestId.get(nri.request.requestId);
                    ac.sendMessage(android.net.NetworkFactory.CMD_REQUEST_NETWORK,
                            (nai != null ? nai.getCurrentScore() : 0), 0, nri.request);
                }
            } else {
                loge("Error connecting NetworkFactory");
                mNetworkFactoryInfos.remove(msg.obj);
            }
        } else if (mNetworkAgentInfos.containsKey(msg.replyTo)) {
            if (msg.arg1 == AsyncChannel.STATUS_SUCCESSFUL) {
                if (VDBG) log("NetworkAgent connected");
                // A network agent has requested a connection.  Establish the connection.
                mNetworkAgentInfos.get(msg.replyTo).asyncChannel.
                        sendMessage(AsyncChannel.CMD_CHANNEL_FULL_CONNECTION);
            } else {
                loge("Error connecting NetworkAgent");
                NetworkAgentInfo nai = mNetworkAgentInfos.remove(msg.replyTo);
                if (nai != null) {
                    final boolean wasDefault = isDefaultNetwork(nai);
                    synchronized (mNetworkForNetId) {
                        mNetworkForNetId.remove(nai.network.netId);
                        mNetIdInUse.delete(nai.network.netId);
                    }
                    // Just in case.
                    mLegacyTypeTracker.remove(nai, wasDefault);
                }
            }
        }
    }

    private void handleAsyncChannelDisconnected(Message msg) {
        NetworkAgentInfo nai = mNetworkAgentInfos.get(msg.replyTo);
        if (nai != null) {
            if (DBG) {
                log(nai.name() + " got DISCONNECTED, was satisfying " + nai.networkRequests.size());
            }
            // A network agent has disconnected.
            // TODO - if we move the logic to the network agent (have them disconnect
            // because they lost all their requests or because their score isn't good)
            // then they would disconnect organically, report their new state and then
            // disconnect the channel.
            if (nai.networkInfo.isConnected()) {
                nai.networkInfo.setDetailedState(NetworkInfo.DetailedState.DISCONNECTED,
                        null, null);
            }
            final boolean wasDefault = isDefaultNetwork(nai);
            if (wasDefault) {
                mDefaultInetConditionPublished = 0;
            }
            notifyIfacesChanged();
            notifyNetworkCallbacks(nai, ConnectivityManager.CALLBACK_LOST);
            mKeepaliveTracker.handleStopAllKeepalives(nai,
                    ConnectivityManager.PacketKeepalive.ERROR_INVALID_NETWORK);
            nai.networkMonitor.sendMessage(NetworkMonitor.CMD_NETWORK_DISCONNECTED);
            mNetworkAgentInfos.remove(msg.replyTo);
            updateClat(null, nai.linkProperties, nai);
            synchronized (mNetworkForNetId) {
                // Remove the NetworkAgent, but don't mark the netId as
                // available until we've told netd to delete it below.
                mNetworkForNetId.remove(nai.network.netId);
            }
            // Remove all previously satisfied requests.
            for (int i = 0; i < nai.networkRequests.size(); i++) {
                NetworkRequest request = nai.networkRequests.valueAt(i);
                NetworkAgentInfo currentNetwork = mNetworkForRequestId.get(request.requestId);
                if (currentNetwork != null && currentNetwork.network.netId == nai.network.netId) {
                    mNetworkForRequestId.remove(request.requestId);
                    sendUpdatedScoreToFactories(request, 0);
                }
            }
            if (nai.networkRequests.get(mDefaultRequest.requestId) != null) {
                removeDataActivityTracking(nai);
                notifyLockdownVpn(nai);
                requestNetworkTransitionWakelock(nai.name());
            }
            mLegacyTypeTracker.remove(nai, wasDefault);
            rematchAllNetworksAndRequests(null, 0);
            if (nai.created) {
                // Tell netd to clean up the configuration for this network
                // (routing rules, DNS, etc).
                // This may be slow as it requires a lot of netd shelling out to ip and
                // ip[6]tables to flush routes and remove the incoming packet mark rule, so do it
                // after we've rematched networks with requests which should make a potential
                // fallback network the default or requested a new network from the
                // NetworkFactories, so network traffic isn't interrupted for an unnecessarily
                // long time.
                try {
                    mNetd.removeNetwork(nai.network.netId);
                } catch (Exception e) {
                    loge("Exception removing network: " + e);
                }
            }
            synchronized (mNetworkForNetId) {
                mNetIdInUse.delete(nai.network.netId);
            }
        } else {
            NetworkFactoryInfo nfi = mNetworkFactoryInfos.remove(msg.replyTo);
            if (DBG && nfi != null) log("unregisterNetworkFactory for " + nfi.name);
        }
    }

    // If this method proves to be too slow then we can maintain a separate
    // pendingIntent => NetworkRequestInfo map.
    // This method assumes that every non-null PendingIntent maps to exactly 1 NetworkRequestInfo.
    private NetworkRequestInfo findExistingNetworkRequestInfo(PendingIntent pendingIntent) {
        Intent intent = pendingIntent.getIntent();
        for (Map.Entry<NetworkRequest, NetworkRequestInfo> entry : mNetworkRequests.entrySet()) {
            PendingIntent existingPendingIntent = entry.getValue().mPendingIntent;
            if (existingPendingIntent != null &&
                    existingPendingIntent.getIntent().filterEquals(intent)) {
                return entry.getValue();
            }
        }
        return null;
    }

    private void handleRegisterNetworkRequestWithIntent(Message msg) {
        final NetworkRequestInfo nri = (NetworkRequestInfo) (msg.obj);

        NetworkRequestInfo existingRequest = findExistingNetworkRequestInfo(nri.mPendingIntent);
        if (existingRequest != null) { // remove the existing request.
            if (DBG) log("Replacing " + existingRequest.request + " with "
                    + nri.request + " because their intents matched.");
            handleReleaseNetworkRequest(existingRequest.request, getCallingUid());
        }
        handleRegisterNetworkRequest(nri);
    }

    private void handleRegisterNetworkRequest(NetworkRequestInfo nri) {
        mNetworkRequests.put(nri.request, nri);
        mNetworkRequestInfoLogs.log("REGISTER " + nri);
        if (!nri.isRequest) {
            for (NetworkAgentInfo network : mNetworkAgentInfos.values()) {
                if (network.satisfiesImmutableCapabilitiesOf(nri.request)) {
                    updateSignalStrengthThresholds(network);
                }
            }
        }
        rematchAllNetworksAndRequests(null, 0);
        if (!nri.isRequest && nri.request.networkCapabilities.hasSignalStrength()) {
            for (NetworkAgentInfo network : mNetworkAgentInfos.values()) {
                if (network.satisfiesImmutableCapabilitiesOf(nri.request)) {
                    updateSignalStrengthThresholds(network);
                }
            }
        }
        if (nri.isRequest && mNetworkForRequestId.get(nri.request.requestId) == null) {
            sendUpdatedScoreToFactories(nri.request, 0);
        }
    }

    private void handleReleaseNetworkRequestWithIntent(PendingIntent pendingIntent,
            int callingUid) {
        NetworkRequestInfo nri = findExistingNetworkRequestInfo(pendingIntent);
        if (nri != null) {
            handleReleaseNetworkRequest(nri.request, callingUid);
        }
    }

    // Is nai unneeded by all NetworkRequests (and should be disconnected)?
    // This is whether it is satisfying any NetworkRequests or were it to become validated,
    // would it have a chance of satisfying any NetworkRequests.
    private boolean unneeded(NetworkAgentInfo nai) {
        if (!nai.created || nai.isVPN() || nai.lingering) return false;
        for (NetworkRequestInfo nri : mNetworkRequests.values()) {
            // If this Network is already the highest scoring Network for a request, or if
            // there is hope for it to become one if it validated, then it is needed.
            if (nri.isRequest && nai.satisfies(nri.request) &&
                    (nai.networkRequests.get(nri.request.requestId) != null ||
                    // Note that this catches two important cases:
                    // 1. Unvalidated cellular will not be reaped when unvalidated WiFi
                    //    is currently satisfying the request.  This is desirable when
                    //    cellular ends up validating but WiFi does not.
                    // 2. Unvalidated WiFi will not be reaped when validated cellular
                    //    is currently satsifying the request.  This is desirable when
                    //    WiFi ends up validating and out scoring cellular.
                    mNetworkForRequestId.get(nri.request.requestId).getCurrentScore() <
                            nai.getCurrentScoreAsValidated())) {
                return false;
            }
        }
        return true;
    }

    private void handleReleaseNetworkRequest(NetworkRequest request, int callingUid) {
        NetworkRequestInfo nri = mNetworkRequests.get(request);
        if (nri != null) {
            if (Process.SYSTEM_UID != callingUid && nri.mUid != callingUid) {
                if (DBG) log("Attempt to release unowned NetworkRequest " + request);
                return;
            }
            if (DBG) log("releasing NetworkRequest " + request);
            nri.unlinkDeathRecipient();
            mNetworkRequests.remove(request);
            mNetworkRequestInfoLogs.log("RELEASE " + nri);
            if (nri.isRequest) {
                // Find all networks that are satisfying this request and remove the request
                // from their request lists.
                // TODO - it's my understanding that for a request there is only a single
                // network satisfying it, so this loop is wasteful
                boolean wasKept = false;
                for (NetworkAgentInfo nai : mNetworkAgentInfos.values()) {
                    if (nai.networkRequests.get(nri.request.requestId) != null) {
                        nai.networkRequests.remove(nri.request.requestId);
                        if (DBG) {
                            log(" Removing from current network " + nai.name() +
                                    ", leaving " + nai.networkRequests.size() +
                                    " requests.");
                        }
                        if (unneeded(nai)) {
                            if (DBG) log("no live requests for " + nai.name() + "; disconnecting");
                            teardownUnneededNetwork(nai);
                        } else {
                            // suspect there should only be one pass through here
                            // but if any were kept do the check below
                            wasKept |= true;
                        }
                    }
                }

                NetworkAgentInfo nai = mNetworkForRequestId.get(nri.request.requestId);
                if (nai != null) {
                    mNetworkForRequestId.remove(nri.request.requestId);
                }
                // Maintain the illusion.  When this request arrived, we might have pretended
                // that a network connected to serve it, even though the network was already
                // connected.  Now that this request has gone away, we might have to pretend
                // that the network disconnected.  LegacyTypeTracker will generate that
                // phantom disconnect for this type.
                if (nri.request.legacyType != TYPE_NONE && nai != null) {
                    boolean doRemove = true;
                    if (wasKept) {
                        // check if any of the remaining requests for this network are for the
                        // same legacy type - if so, don't remove the nai
                        for (int i = 0; i < nai.networkRequests.size(); i++) {
                            NetworkRequest otherRequest = nai.networkRequests.valueAt(i);
                            if (otherRequest.legacyType == nri.request.legacyType &&
                                    isRequest(otherRequest)) {
                                if (DBG) log(" still have other legacy request - leaving");
                                doRemove = false;
                            }
                        }
                    }

                    if (doRemove) {
                        mLegacyTypeTracker.remove(nri.request.legacyType, nai, false);
                    }
                }

                for (NetworkFactoryInfo nfi : mNetworkFactoryInfos.values()) {
                    nfi.asyncChannel.sendMessage(android.net.NetworkFactory.CMD_CANCEL_REQUEST,
                            nri.request);
                }
            } else {
                // listens don't have a singular affectedNetwork.  Check all networks to see
                // if this listen request applies and remove it.
                for (NetworkAgentInfo nai : mNetworkAgentInfos.values()) {
                    nai.networkRequests.remove(nri.request.requestId);
                    if (nai.satisfiesImmutableCapabilitiesOf(nri.request)) {
                        updateSignalStrengthThresholds(nai);
                    }
                }
            }
            callCallbackForRequest(nri, null, ConnectivityManager.CALLBACK_RELEASED);
        }
    }

    public void setAcceptUnvalidated(Network network, boolean accept, boolean always) {
        enforceConnectivityInternalPermission();
        mHandler.sendMessage(mHandler.obtainMessage(EVENT_SET_ACCEPT_UNVALIDATED,
                accept ? 1 : 0, always ? 1: 0, network));
    }

    private void handleSetAcceptUnvalidated(Network network, boolean accept, boolean always) {
        if (DBG) log("handleSetAcceptUnvalidated network=" + network +
                " accept=" + accept + " always=" + always);

        NetworkAgentInfo nai = getNetworkAgentInfoForNetwork(network);
        if (nai == null) {
            // Nothing to do.
            return;
        }

        if (nai.everValidated) {
            // The network validated while the dialog box was up. Take no action.
            return;
        }

        if (!nai.networkMisc.explicitlySelected) {
            Slog.wtf(TAG, "BUG: setAcceptUnvalidated non non-explicitly selected network");
        }

        if (accept != nai.networkMisc.acceptUnvalidated) {
            int oldScore = nai.getCurrentScore();
            nai.networkMisc.acceptUnvalidated = accept;
            rematchAllNetworksAndRequests(nai, oldScore);
            sendUpdatedScoreToFactories(nai);
        }

        if (always) {
            nai.asyncChannel.sendMessage(
                    NetworkAgent.CMD_SAVE_ACCEPT_UNVALIDATED, accept ? 1 : 0);
        }

        if (!accept) {
            // Tell the NetworkAgent that the network does not have Internet access (because that's
            // what we just told the user). This will hint to Wi-Fi not to autojoin this network in
            // the future. We do this now because NetworkMonitor might not yet have finished
            // validating and thus we might not yet have received an EVENT_NETWORK_TESTED.
            nai.asyncChannel.sendMessage(NetworkAgent.CMD_REPORT_NETWORK_STATUS,
                    NetworkAgent.INVALID_NETWORK, 0, null);
            // TODO: Tear the network down once we have determined how to tell WifiStateMachine not
            // to reconnect to it immediately. http://b/20739299
        }

    }

    private void scheduleUnvalidatedPrompt(NetworkAgentInfo nai) {
        if (DBG) log("scheduleUnvalidatedPrompt " + nai.network);
        mHandler.sendMessageDelayed(
                mHandler.obtainMessage(EVENT_PROMPT_UNVALIDATED, nai.network),
                PROMPT_UNVALIDATED_DELAY_MS);
    }

    private void handlePromptUnvalidated(Network network) {
        if (DBG) log("handlePromptUnvalidated " + network);
        NetworkAgentInfo nai = getNetworkAgentInfoForNetwork(network);

        // Only prompt if the network is unvalidated and was explicitly selected by the user, and if
        // we haven't already been told to switch to it regardless of whether it validated or not.
        // Also don't prompt on captive portals because we're already prompting the user to sign in.
        if (nai == null || nai.everValidated || nai.everCaptivePortalDetected ||
                !nai.networkMisc.explicitlySelected || nai.networkMisc.acceptUnvalidated) {
            return;
        }

        Intent intent = new Intent(ConnectivityManager.ACTION_PROMPT_UNVALIDATED);
        intent.setData(Uri.fromParts("netId", Integer.toString(network.netId), null));
        intent.addFlags(Intent.FLAG_ACTIVITY_NEW_TASK);
        intent.setClassName("com.android.settings",
                "com.android.settings.wifi.WifiNoInternetDialog");

        PendingIntent pendingIntent = PendingIntent.getActivityAsUser(
                mContext, 0, intent, PendingIntent.FLAG_CANCEL_CURRENT, null, UserHandle.CURRENT);
        setProvNotificationVisibleIntent(true, nai.network.netId, NotificationType.NO_INTERNET,
                nai.networkInfo.getType(), nai.networkInfo.getExtraInfo(), pendingIntent, true);
    }

    private class InternalHandler extends Handler {
        public InternalHandler(Looper looper) {
            super(looper);
        }

        @Override
        public void handleMessage(Message msg) {
            switch (msg.what) {
                case EVENT_EXPIRE_NET_TRANSITION_WAKELOCK:
                case EVENT_CLEAR_NET_TRANSITION_WAKELOCK: {
                    String causedBy = null;
                    synchronized (ConnectivityService.this) {
                        if (msg.arg1 == mNetTransitionWakeLockSerialNumber &&
                                mNetTransitionWakeLock.isHeld()) {
                            mNetTransitionWakeLock.release();
                            causedBy = mNetTransitionWakeLockCausedBy;
                        } else {
                            break;
                        }
                    }
                    if (msg.what == EVENT_EXPIRE_NET_TRANSITION_WAKELOCK) {
                        log("Failed to find a new network - expiring NetTransition Wakelock");
                    } else {
                        log("NetTransition Wakelock (" + (causedBy == null ? "unknown" : causedBy) +
                                " cleared because we found a replacement network");
                    }
                    break;
                }
                case EVENT_APPLY_GLOBAL_HTTP_PROXY: {
                    handleDeprecatedGlobalHttpProxy();
                    break;
                }
                case EVENT_SEND_STICKY_BROADCAST_INTENT: {
                    Intent intent = (Intent)msg.obj;
                    sendStickyBroadcast(intent);
                    break;
                }
                case EVENT_PROXY_HAS_CHANGED: {
                    handleApplyDefaultProxy((ProxyInfo)msg.obj);
                    break;
                }
                case EVENT_REGISTER_NETWORK_FACTORY: {
                    handleRegisterNetworkFactory((NetworkFactoryInfo)msg.obj);
                    break;
                }
                case EVENT_UNREGISTER_NETWORK_FACTORY: {
                    handleUnregisterNetworkFactory((Messenger)msg.obj);
                    break;
                }
                case EVENT_REGISTER_NETWORK_AGENT: {
                    handleRegisterNetworkAgent((NetworkAgentInfo)msg.obj);
                    break;
                }
                case EVENT_REGISTER_NETWORK_REQUEST:
                case EVENT_REGISTER_NETWORK_LISTENER: {
                    handleRegisterNetworkRequest((NetworkRequestInfo) msg.obj);
                    break;
                }
                case EVENT_REGISTER_NETWORK_REQUEST_WITH_INTENT:
                case EVENT_REGISTER_NETWORK_LISTENER_WITH_INTENT: {
                    handleRegisterNetworkRequestWithIntent(msg);
                    break;
                }
                case EVENT_RELEASE_NETWORK_REQUEST_WITH_INTENT: {
                    handleReleaseNetworkRequestWithIntent((PendingIntent) msg.obj, msg.arg1);
                    break;
                }
                case EVENT_RELEASE_NETWORK_REQUEST: {
                    handleReleaseNetworkRequest((NetworkRequest) msg.obj, msg.arg1);
                    break;
                }
                case EVENT_SET_ACCEPT_UNVALIDATED: {
                    handleSetAcceptUnvalidated((Network) msg.obj, msg.arg1 != 0, msg.arg2 != 0);
                    break;
                }
                case EVENT_PROMPT_UNVALIDATED: {
                    handlePromptUnvalidated((Network) msg.obj);
                    break;
                }
                case EVENT_CONFIGURE_MOBILE_DATA_ALWAYS_ON: {
                    handleMobileDataAlwaysOn();
                    break;
                }
                // Sent by KeepaliveTracker to process an app request on the state machine thread.
                case NetworkAgent.CMD_START_PACKET_KEEPALIVE: {
                    mKeepaliveTracker.handleStartKeepalive(msg);
                    break;
                }
                // Sent by KeepaliveTracker to process an app request on the state machine thread.
                case NetworkAgent.CMD_STOP_PACKET_KEEPALIVE: {
                    NetworkAgentInfo nai = getNetworkAgentInfoForNetwork((Network) msg.obj);
                    int slot = msg.arg1;
                    int reason = msg.arg2;
                    mKeepaliveTracker.handleStopKeepalive(nai, slot, reason);
                    break;
                }
                case EVENT_SYSTEM_READY: {
                    for (NetworkAgentInfo nai : mNetworkAgentInfos.values()) {
                        nai.networkMonitor.systemReady = true;
                    }
                    break;
                }
            }
        }
    }

    // javadoc from interface
    public int tether(String iface) {
        ConnectivityManager.enforceTetherChangePermission(mContext);
        if (isTetheringSupported()) {
            return mTethering.tether(iface);
        } else {
            return ConnectivityManager.TETHER_ERROR_UNSUPPORTED;
        }
    }

    // javadoc from interface
    public int untether(String iface) {
        ConnectivityManager.enforceTetherChangePermission(mContext);

        if (isTetheringSupported()) {
            return mTethering.untether(iface);
        } else {
            return ConnectivityManager.TETHER_ERROR_UNSUPPORTED;
        }
    }

    // javadoc from interface
    public int getLastTetherError(String iface) {
        enforceTetherAccessPermission();

        if (isTetheringSupported()) {
            return mTethering.getLastTetherError(iface);
        } else {
            return ConnectivityManager.TETHER_ERROR_UNSUPPORTED;
        }
    }

    // TODO - proper iface API for selection by property, inspection, etc
    public String[] getTetherableUsbRegexs() {
        enforceTetherAccessPermission();
        if (isTetheringSupported()) {
            return mTethering.getTetherableUsbRegexs();
        } else {
            return new String[0];
        }
    }

    public String[] getTetherableWifiRegexs() {
        enforceTetherAccessPermission();
        if (isTetheringSupported()) {
            return mTethering.getTetherableWifiRegexs();
        } else {
            return new String[0];
        }
    }

    public String[] getTetherableBluetoothRegexs() {
        enforceTetherAccessPermission();
        if (isTetheringSupported()) {
            return mTethering.getTetherableBluetoothRegexs();
        } else {
            return new String[0];
        }
    }

    public int setUsbTethering(boolean enable) {
        ConnectivityManager.enforceTetherChangePermission(mContext);
        if (isTetheringSupported()) {
            return mTethering.setUsbTethering(enable);
        } else {
            return ConnectivityManager.TETHER_ERROR_UNSUPPORTED;
        }
    }

    // TODO - move iface listing, queries, etc to new module
    // javadoc from interface
    public String[] getTetherableIfaces() {
        enforceTetherAccessPermission();
        return mTethering.getTetherableIfaces();
    }

    public String[] getTetheredIfaces() {
        enforceTetherAccessPermission();
        return mTethering.getTetheredIfaces();
    }

    public String[] getTetheringErroredIfaces() {
        enforceTetherAccessPermission();
        return mTethering.getErroredIfaces();
    }

    public String[] getTetheredDhcpRanges() {
        enforceConnectivityInternalPermission();
        return mTethering.getTetheredDhcpRanges();
    }

    // if ro.tether.denied = true we default to no tethering
    // gservices could set the secure setting to 1 though to enable it on a build where it
    // had previously been turned off.
    public boolean isTetheringSupported() {
        enforceTetherAccessPermission();
        int defaultVal = (SystemProperties.get("ro.tether.denied").equals("true") ? 0 : 1);
        boolean tetherEnabledInSettings = (Settings.Global.getInt(mContext.getContentResolver(),
                Settings.Global.TETHER_SUPPORTED, defaultVal) != 0)
                && !mUserManager.hasUserRestriction(UserManager.DISALLOW_CONFIG_TETHERING);
        return tetherEnabledInSettings && ((mTethering.getTetherableUsbRegexs().length != 0 ||
                mTethering.getTetherableWifiRegexs().length != 0 ||
                mTethering.getTetherableBluetoothRegexs().length != 0) &&
                mTethering.getUpstreamIfaceTypes().length != 0);
    }

    // Called when we lose the default network and have no replacement yet.
    // This will automatically be cleared after X seconds or a new default network
    // becomes CONNECTED, whichever happens first.  The timer is started by the
    // first caller and not restarted by subsequent callers.
    private void requestNetworkTransitionWakelock(String forWhom) {
        int serialNum = 0;
        synchronized (this) {
            if (mNetTransitionWakeLock.isHeld()) return;
            serialNum = ++mNetTransitionWakeLockSerialNumber;
            mNetTransitionWakeLock.acquire();
            mNetTransitionWakeLockCausedBy = forWhom;
        }
        mHandler.sendMessageDelayed(mHandler.obtainMessage(
                EVENT_EXPIRE_NET_TRANSITION_WAKELOCK, serialNum, 0),
                mNetTransitionWakeLockTimeout);
        return;
    }

    // 100 percent is full good, 0 is full bad.
    public void reportInetCondition(int networkType, int percentage) {
        NetworkAgentInfo nai = mLegacyTypeTracker.getNetworkForType(networkType);
        if (nai == null) return;
        reportNetworkConnectivity(nai.network, percentage > 50);
    }

    public void reportNetworkConnectivity(Network network, boolean hasConnectivity) {
        enforceAccessPermission();
        enforceInternetPermission();

        NetworkAgentInfo nai;
        if (network == null) {
            nai = getDefaultNetwork();
        } else {
            nai = getNetworkAgentInfoForNetwork(network);
        }
        if (nai == null || nai.networkInfo.getState() == NetworkInfo.State.DISCONNECTING ||
            nai.networkInfo.getState() == NetworkInfo.State.DISCONNECTED) {
            return;
        }
        // Revalidate if the app report does not match our current validated state.
        if (hasConnectivity == nai.lastValidated) return;
        final int uid = Binder.getCallingUid();
        if (DBG) {
            log("reportNetworkConnectivity(" + nai.network.netId + ", " + hasConnectivity +
                    ") by " + uid);
        }
        synchronized (nai) {
            // Validating an uncreated network could result in a call to rematchNetworkAndRequests()
            // which isn't meant to work on uncreated networks.
            if (!nai.created) return;

            if (isNetworkWithLinkPropertiesBlocked(nai.linkProperties, uid)) return;

            nai.networkMonitor.sendMessage(NetworkMonitor.CMD_FORCE_REEVALUATION, uid);
        }
    }

    private ProxyInfo getDefaultProxy() {
        // this information is already available as a world read/writable jvm property
        // so this API change wouldn't have a benifit.  It also breaks the passing
        // of proxy info to all the JVMs.
        // enforceAccessPermission();
        synchronized (mProxyLock) {
            ProxyInfo ret = mGlobalProxy;
            if ((ret == null) && !mDefaultProxyDisabled) ret = mDefaultProxy;
            return ret;
        }
    }

    public ProxyInfo getProxyForNetwork(Network network) {
        if (network == null) return getDefaultProxy();
        final ProxyInfo globalProxy = getGlobalProxy();
        if (globalProxy != null) return globalProxy;
        if (!NetworkUtils.queryUserAccess(Binder.getCallingUid(), network.netId)) return null;
        // Don't call getLinkProperties() as it requires ACCESS_NETWORK_STATE permission, which
        // caller may not have.
        final NetworkAgentInfo nai = getNetworkAgentInfoForNetwork(network);
        if (nai == null) return null;
        synchronized (nai) {
            final ProxyInfo proxyInfo = nai.linkProperties.getHttpProxy();
            if (proxyInfo == null) return null;
            return new ProxyInfo(proxyInfo);
        }
    }

    // Convert empty ProxyInfo's to null as null-checks are used to determine if proxies are present
    // (e.g. if mGlobalProxy==null fall back to network-specific proxy, if network-specific
    // proxy is null then there is no proxy in place).
    private ProxyInfo canonicalizeProxyInfo(ProxyInfo proxy) {
        if (proxy != null && TextUtils.isEmpty(proxy.getHost())
                && (proxy.getPacFileUrl() == null || Uri.EMPTY.equals(proxy.getPacFileUrl()))) {
            proxy = null;
        }
        return proxy;
    }

    // ProxyInfo equality function with a couple modifications over ProxyInfo.equals() to make it
    // better for determining if a new proxy broadcast is necessary:
    // 1. Canonicalize empty ProxyInfos to null so an empty proxy compares equal to null so as to
    //    avoid unnecessary broadcasts.
    // 2. Make sure all parts of the ProxyInfo's compare true, including the host when a PAC URL
    //    is in place.  This is important so legacy PAC resolver (see com.android.proxyhandler)
    //    changes aren't missed.  The legacy PAC resolver pretends to be a simple HTTP proxy but
    //    actually uses the PAC to resolve; this results in ProxyInfo's with PAC URL, host and port
    //    all set.
    private boolean proxyInfoEqual(ProxyInfo a, ProxyInfo b) {
        a = canonicalizeProxyInfo(a);
        b = canonicalizeProxyInfo(b);
        // ProxyInfo.equals() doesn't check hosts when PAC URLs are present, but we need to check
        // hosts even when PAC URLs are present to account for the legacy PAC resolver.
        return Objects.equals(a, b) && (a == null || Objects.equals(a.getHost(), b.getHost()));
    }

    public void setGlobalProxy(ProxyInfo proxyProperties) {
        enforceConnectivityInternalPermission();

        synchronized (mProxyLock) {
            if (proxyProperties == mGlobalProxy) return;
            if (proxyProperties != null && proxyProperties.equals(mGlobalProxy)) return;
            if (mGlobalProxy != null && mGlobalProxy.equals(proxyProperties)) return;

            String host = "";
            int port = 0;
            String exclList = "";
            String pacFileUrl = "";
            if (proxyProperties != null && (!TextUtils.isEmpty(proxyProperties.getHost()) ||
                    !Uri.EMPTY.equals(proxyProperties.getPacFileUrl()))) {
                if (!proxyProperties.isValid()) {
                    if (DBG)
                        log("Invalid proxy properties, ignoring: " + proxyProperties.toString());
                    return;
                }
                mGlobalProxy = new ProxyInfo(proxyProperties);
                host = mGlobalProxy.getHost();
                port = mGlobalProxy.getPort();
                exclList = mGlobalProxy.getExclusionListAsString();
                if (!Uri.EMPTY.equals(proxyProperties.getPacFileUrl())) {
                    pacFileUrl = proxyProperties.getPacFileUrl().toString();
                }
            } else {
                mGlobalProxy = null;
            }
            ContentResolver res = mContext.getContentResolver();
            final long token = Binder.clearCallingIdentity();
            try {
                Settings.Global.putString(res, Settings.Global.GLOBAL_HTTP_PROXY_HOST, host);
                Settings.Global.putInt(res, Settings.Global.GLOBAL_HTTP_PROXY_PORT, port);
                Settings.Global.putString(res, Settings.Global.GLOBAL_HTTP_PROXY_EXCLUSION_LIST,
                        exclList);
                Settings.Global.putString(res, Settings.Global.GLOBAL_HTTP_PROXY_PAC, pacFileUrl);
            } finally {
                Binder.restoreCallingIdentity(token);
            }

            if (mGlobalProxy == null) {
                proxyProperties = mDefaultProxy;
            }
            sendProxyBroadcast(proxyProperties);
        }
    }

    private void loadGlobalProxy() {
        ContentResolver res = mContext.getContentResolver();
        String host = Settings.Global.getString(res, Settings.Global.GLOBAL_HTTP_PROXY_HOST);
        int port = Settings.Global.getInt(res, Settings.Global.GLOBAL_HTTP_PROXY_PORT, 0);
        String exclList = Settings.Global.getString(res,
                Settings.Global.GLOBAL_HTTP_PROXY_EXCLUSION_LIST);
        String pacFileUrl = Settings.Global.getString(res, Settings.Global.GLOBAL_HTTP_PROXY_PAC);
        if (!TextUtils.isEmpty(host) || !TextUtils.isEmpty(pacFileUrl)) {
            ProxyInfo proxyProperties;
            if (!TextUtils.isEmpty(pacFileUrl)) {
                proxyProperties = new ProxyInfo(pacFileUrl);
            } else {
                proxyProperties = new ProxyInfo(host, port, exclList);
            }
            if (!proxyProperties.isValid()) {
                if (DBG) log("Invalid proxy properties, ignoring: " + proxyProperties.toString());
                return;
            }

            synchronized (mProxyLock) {
                mGlobalProxy = proxyProperties;
            }
        }
    }

    public ProxyInfo getGlobalProxy() {
        // this information is already available as a world read/writable jvm property
        // so this API change wouldn't have a benifit.  It also breaks the passing
        // of proxy info to all the JVMs.
        // enforceAccessPermission();
        synchronized (mProxyLock) {
            return mGlobalProxy;
        }
    }

    private void handleApplyDefaultProxy(ProxyInfo proxy) {
        if (proxy != null && TextUtils.isEmpty(proxy.getHost())
                && Uri.EMPTY.equals(proxy.getPacFileUrl())) {
            proxy = null;
        }
        synchronized (mProxyLock) {
            if (mDefaultProxy != null && mDefaultProxy.equals(proxy)) return;
            if (mDefaultProxy == proxy) return; // catches repeated nulls
            if (proxy != null &&  !proxy.isValid()) {
                if (DBG) log("Invalid proxy properties, ignoring: " + proxy.toString());
                return;
            }

            // This call could be coming from the PacManager, containing the port of the local
            // proxy.  If this new proxy matches the global proxy then copy this proxy to the
            // global (to get the correct local port), and send a broadcast.
            // TODO: Switch PacManager to have its own message to send back rather than
            // reusing EVENT_HAS_CHANGED_PROXY and this call to handleApplyDefaultProxy.
            if ((mGlobalProxy != null) && (proxy != null)
                    && (!Uri.EMPTY.equals(proxy.getPacFileUrl()))
                    && proxy.getPacFileUrl().equals(mGlobalProxy.getPacFileUrl())) {
                mGlobalProxy = proxy;
                sendProxyBroadcast(mGlobalProxy);
                return;
            }
            mDefaultProxy = proxy;

            if (mGlobalProxy != null) return;
            if (!mDefaultProxyDisabled) {
                sendProxyBroadcast(proxy);
            }
        }
    }

    // If the proxy has changed from oldLp to newLp, resend proxy broadcast with default proxy.
    // This method gets called when any network changes proxy, but the broadcast only ever contains
    // the default proxy (even if it hasn't changed).
    // TODO: Deprecate the broadcast extras as they aren't necessarily applicable in a multi-network
    // world where an app might be bound to a non-default network.
    private void updateProxy(LinkProperties newLp, LinkProperties oldLp, NetworkAgentInfo nai) {
        ProxyInfo newProxyInfo = newLp == null ? null : newLp.getHttpProxy();
        ProxyInfo oldProxyInfo = oldLp == null ? null : oldLp.getHttpProxy();

        if (!proxyInfoEqual(newProxyInfo, oldProxyInfo)) {
            sendProxyBroadcast(getDefaultProxy());
        }
    }

    private void handleDeprecatedGlobalHttpProxy() {
        String proxy = Settings.Global.getString(mContext.getContentResolver(),
                Settings.Global.HTTP_PROXY);
        if (!TextUtils.isEmpty(proxy)) {
            String data[] = proxy.split(":");
            if (data.length == 0) {
                return;
            }

            String proxyHost =  data[0];
            int proxyPort = 8080;
            if (data.length > 1) {
                try {
                    proxyPort = Integer.parseInt(data[1]);
                } catch (NumberFormatException e) {
                    return;
                }
            }
            ProxyInfo p = new ProxyInfo(data[0], proxyPort, "");
            setGlobalProxy(p);
        }
    }

    private void sendProxyBroadcast(ProxyInfo proxy) {
        if (proxy == null) proxy = new ProxyInfo("", 0, "");
        if (mPacManager.setCurrentProxyScriptUrl(proxy)) return;
        if (DBG) log("sending Proxy Broadcast for " + proxy);
        Intent intent = new Intent(Proxy.PROXY_CHANGE_ACTION);
        intent.addFlags(Intent.FLAG_RECEIVER_REPLACE_PENDING |
            Intent.FLAG_RECEIVER_REGISTERED_ONLY_BEFORE_BOOT);
        intent.putExtra(Proxy.EXTRA_PROXY_INFO, proxy);
        final long ident = Binder.clearCallingIdentity();
        try {
            mContext.sendStickyBroadcastAsUser(intent, UserHandle.ALL);
        } finally {
            Binder.restoreCallingIdentity(ident);
        }
    }

    private static class SettingsObserver extends ContentObserver {
        final private HashMap<Uri, Integer> mUriEventMap;
        final private Context mContext;
        final private Handler mHandler;

        SettingsObserver(Context context, Handler handler) {
            super(null);
            mUriEventMap = new HashMap<Uri, Integer>();
            mContext = context;
            mHandler = handler;
        }

        void observe(Uri uri, int what) {
            mUriEventMap.put(uri, what);
            final ContentResolver resolver = mContext.getContentResolver();
            resolver.registerContentObserver(uri, false, this);
        }

        @Override
        public void onChange(boolean selfChange) {
            Slog.wtf(TAG, "Should never be reached.");
        }

        @Override
        public void onChange(boolean selfChange, Uri uri) {
            final Integer what = mUriEventMap.get(uri);
            if (what != null) {
                mHandler.obtainMessage(what.intValue()).sendToTarget();
            } else {
                loge("No matching event to send for URI=" + uri);
            }
        }
    }

    private static void log(String s) {
        Slog.d(TAG, s);
    }

    private static void loge(String s) {
        Slog.e(TAG, s);
    }

    private static <T> T checkNotNull(T value, String message) {
        if (value == null) {
            throw new NullPointerException(message);
        }
        return value;
    }

    /**
     * Prepare for a VPN application.
     * VPN permissions are checked in the {@link Vpn} class. If the caller is not {@code userId},
     * {@link android.Manifest.permission.INTERACT_ACROSS_USERS_FULL} permission is required.
     *
     * @param oldPackage Package name of the application which currently controls VPN, which will
     *                   be replaced. If there is no such application, this should should either be
     *                   {@code null} or {@link VpnConfig.LEGACY_VPN}.
     * @param newPackage Package name of the application which should gain control of VPN, or
     *                   {@code null} to disable.
     * @param userId User for whom to prepare the new VPN.
     *
     * @hide
     */
    @Override
    public boolean prepareVpn(@Nullable String oldPackage, @Nullable String newPackage,
            int userId) {
        enforceCrossUserPermission(userId);
        throwIfLockdownEnabled();

        synchronized(mVpns) {
            Vpn vpn = mVpns.get(userId);
            if (vpn != null) {
                return vpn.prepare(oldPackage, newPackage);
            } else {
                return false;
            }
        }
    }

    /**
     * Set whether the VPN package has the ability to launch VPNs without user intervention.
     * This method is used by system-privileged apps.
     * VPN permissions are checked in the {@link Vpn} class. If the caller is not {@code userId},
     * {@link android.Manifest.permission.INTERACT_ACROSS_USERS_FULL} permission is required.
     *
     * @param packageName The package for which authorization state should change.
     * @param userId User for whom {@code packageName} is installed.
     * @param authorized {@code true} if this app should be able to start a VPN connection without
     *                   explicit user approval, {@code false} if not.
     *
     * @hide
     */
    @Override
    public void setVpnPackageAuthorization(String packageName, int userId, boolean authorized) {
        enforceCrossUserPermission(userId);

        synchronized(mVpns) {
            Vpn vpn = mVpns.get(userId);
            if (vpn != null) {
                vpn.setPackageAuthorization(packageName, authorized);
            }
        }
    }

    /**
     * Configure a TUN interface and return its file descriptor. Parameters
     * are encoded and opaque to this class. This method is used by VpnBuilder
     * and not available in ConnectivityManager. Permissions are checked in
     * Vpn class.
     * @hide
     */
    @Override
    public ParcelFileDescriptor establishVpn(VpnConfig config) {
        throwIfLockdownEnabled();
        int user = UserHandle.getUserId(Binder.getCallingUid());
        synchronized(mVpns) {
            return mVpns.get(user).establish(config);
        }
    }

    /**
     * Start legacy VPN, controlling native daemons as needed. Creates a
     * secondary thread to perform connection work, returning quickly.
     */
    @Override
    public void startLegacyVpn(VpnProfile profile) {
        throwIfLockdownEnabled();
        final LinkProperties egress = getActiveLinkProperties();
        if (egress == null) {
            throw new IllegalStateException("Missing active network connection");
        }
        int user = UserHandle.getUserId(Binder.getCallingUid());
        synchronized(mVpns) {
            mVpns.get(user).startLegacyVpn(profile, mKeyStore, egress);
        }
    }

    /**
     * Return the information of the ongoing legacy VPN. This method is used
     * by VpnSettings and not available in ConnectivityManager. Permissions
     * are checked in Vpn class.
     */
    @Override
    public LegacyVpnInfo getLegacyVpnInfo(int userId) {
        enforceCrossUserPermission(userId);
        throwIfLockdownEnabled();
        synchronized(mVpns) {
            return mVpns.get(userId).getLegacyVpnInfo();
        }
    }

    /**
     * Return the information of all ongoing VPNs. This method is used by NetworkStatsService
     * and not available in ConnectivityManager.
     */
    @Override
    public VpnInfo[] getAllVpnInfo() {
        enforceConnectivityInternalPermission();
        if (mLockdownEnabled) {
            return new VpnInfo[0];
        }

        synchronized(mVpns) {
            List<VpnInfo> infoList = new ArrayList<>();
            for (int i = 0; i < mVpns.size(); i++) {
                VpnInfo info = createVpnInfo(mVpns.valueAt(i));
                if (info != null) {
                    infoList.add(info);
                }
            }
            return infoList.toArray(new VpnInfo[infoList.size()]);
        }
    }

    /**
     * @return VPN information for accounting, or null if we can't retrieve all required
     *         information, e.g primary underlying iface.
     */
    @Nullable
    private VpnInfo createVpnInfo(Vpn vpn) {
        VpnInfo info = vpn.getVpnInfo();
        if (info == null) {
            return null;
        }
        Network[] underlyingNetworks = vpn.getUnderlyingNetworks();
        // see VpnService.setUnderlyingNetworks()'s javadoc about how to interpret
        // the underlyingNetworks list.
        if (underlyingNetworks == null) {
            NetworkAgentInfo defaultNetwork = getDefaultNetwork();
            if (defaultNetwork != null && defaultNetwork.linkProperties != null) {
                info.primaryUnderlyingIface = getDefaultNetwork().linkProperties.getInterfaceName();
            }
        } else if (underlyingNetworks.length > 0) {
            LinkProperties linkProperties = getLinkProperties(underlyingNetworks[0]);
            if (linkProperties != null) {
                info.primaryUnderlyingIface = linkProperties.getInterfaceName();
            }
        }
        return info.primaryUnderlyingIface == null ? null : info;
    }

    /**
     * Returns the information of the ongoing VPN for {@code userId}. This method is used by
     * VpnDialogs and not available in ConnectivityManager.
     * Permissions are checked in Vpn class.
     * @hide
     */
    @Override
    public VpnConfig getVpnConfig(int userId) {
        enforceCrossUserPermission(userId);
        synchronized(mVpns) {
            Vpn vpn = mVpns.get(userId);
            if (vpn != null) {
                return vpn.getVpnConfig();
            } else {
                return null;
            }
        }
    }

    @Override
    public boolean updateLockdownVpn() {
        if (Binder.getCallingUid() != Process.SYSTEM_UID) {
            Slog.w(TAG, "Lockdown VPN only available to AID_SYSTEM");
            return false;
        }

        // Tear down existing lockdown if profile was removed
        mLockdownEnabled = LockdownVpnTracker.isEnabled();
        if (mLockdownEnabled) {
            if (!mKeyStore.isUnlocked()) {
                Slog.w(TAG, "KeyStore locked; unable to create LockdownTracker");
                return false;
            }

            final String profileName = new String(mKeyStore.get(Credentials.LOCKDOWN_VPN));
            final VpnProfile profile = VpnProfile.decode(
                    profileName, mKeyStore.get(Credentials.VPN + profileName));
            int user = UserHandle.getUserId(Binder.getCallingUid());
            synchronized(mVpns) {
                setLockdownTracker(new LockdownVpnTracker(mContext, mNetd, this, mVpns.get(user),
                            profile));
            }
        } else {
            setLockdownTracker(null);
        }

        return true;
    }

    /**
     * Internally set new {@link LockdownVpnTracker}, shutting down any existing
     * {@link LockdownVpnTracker}. Can be {@code null} to disable lockdown.
     */
    private void setLockdownTracker(LockdownVpnTracker tracker) {
        // Shutdown any existing tracker
        final LockdownVpnTracker existing = mLockdownTracker;
        mLockdownTracker = null;
        if (existing != null) {
            existing.shutdown();
        }

        try {
            if (tracker != null) {
                mNetd.setFirewallEnabled(true);
                mNetd.setFirewallInterfaceRule("lo", true);
                mLockdownTracker = tracker;
                mLockdownTracker.init();
            } else {
                mNetd.setFirewallEnabled(false);
            }
        } catch (RemoteException e) {
            // ignored; NMS lives inside system_server
        }
    }

    private void throwIfLockdownEnabled() {
        if (mLockdownEnabled) {
            throw new IllegalStateException("Unavailable in lockdown mode");
        }
    }

    @Override
    public int checkMobileProvisioning(int suggestedTimeOutMs) {
        // TODO: Remove?  Any reason to trigger a provisioning check?
        return -1;
    }

    private static final String NOTIFICATION_ID = "CaptivePortal.Notification";
    private static enum NotificationType { SIGN_IN, NO_INTERNET; };

    private void setProvNotificationVisible(boolean visible, int networkType, String action) {
        if (DBG) {
            log("setProvNotificationVisible: E visible=" + visible + " networkType=" + networkType
                + " action=" + action);
        }
        Intent intent = new Intent(action);
        PendingIntent pendingIntent = PendingIntent.getBroadcast(mContext, 0, intent, 0);
        // Concatenate the range of types onto the range of NetIDs.
        int id = MAX_NET_ID + 1 + (networkType - ConnectivityManager.TYPE_NONE);
        setProvNotificationVisibleIntent(visible, id, NotificationType.SIGN_IN,
                networkType, null, pendingIntent, false);
    }

    /**
     * Show or hide network provisioning notifications.
     *
     * We use notifications for two purposes: to notify that a network requires sign in
     * (NotificationType.SIGN_IN), or to notify that a network does not have Internet access
     * (NotificationType.NO_INTERNET). We display at most one notification per ID, so on a
     * particular network we can display the notification type that was most recently requested.
     * So for example if a captive portal fails to reply within a few seconds of connecting, we
     * might first display NO_INTERNET, and then when the captive portal check completes, display
     * SIGN_IN.
     *
     * @param id an identifier that uniquely identifies this notification.  This must match
     *         between show and hide calls.  We use the NetID value but for legacy callers
     *         we concatenate the range of types with the range of NetIDs.
     */
    private void setProvNotificationVisibleIntent(boolean visible, int id,
            NotificationType notifyType, int networkType, String extraInfo, PendingIntent intent,
            boolean highPriority) {
        if (DBG) {
            log("setProvNotificationVisibleIntent " + notifyType + " visible=" + visible
                    + " networkType=" + getNetworkTypeName(networkType)
                    + " extraInfo=" + extraInfo + " highPriority=" + highPriority);
        }

        Resources r = Resources.getSystem();
        NotificationManager notificationManager = (NotificationManager) mContext
            .getSystemService(Context.NOTIFICATION_SERVICE);

        if (visible) {
            CharSequence title;
            CharSequence details;
            int icon;
            if (notifyType == NotificationType.NO_INTERNET &&
                    networkType == ConnectivityManager.TYPE_WIFI) {
                title = r.getString(R.string.wifi_no_internet, 0);
                details = r.getString(R.string.wifi_no_internet_detailed);
                icon = R.drawable.stat_notify_wifi_in_range;  // TODO: Need new icon.
            } else if (notifyType == NotificationType.SIGN_IN) {
                switch (networkType) {
                    case ConnectivityManager.TYPE_WIFI:
                        title = r.getString(R.string.wifi_available_sign_in, 0);
                        details = r.getString(R.string.network_available_sign_in_detailed,
                                extraInfo);
                        icon = R.drawable.stat_notify_wifi_in_range;
                        break;
                    case ConnectivityManager.TYPE_MOBILE:
                    case ConnectivityManager.TYPE_MOBILE_HIPRI:
                        title = r.getString(R.string.network_available_sign_in, 0);
                        // TODO: Change this to pull from NetworkInfo once a printable
                        // name has been added to it
                        details = mTelephonyManager.getNetworkOperatorName();
                        icon = R.drawable.stat_notify_rssi_in_range;
                        break;
                    default:
                        title = r.getString(R.string.network_available_sign_in, 0);
                        details = r.getString(R.string.network_available_sign_in_detailed,
                                extraInfo);
                        icon = R.drawable.stat_notify_rssi_in_range;
                        break;
                }
            } else {
                Slog.wtf(TAG, "Unknown notification type " + notifyType + "on network type "
                        + getNetworkTypeName(networkType));
                return;
            }

            Notification notification = new Notification.Builder(mContext)
                    .setWhen(0)
                    .setSmallIcon(icon)
                    .setAutoCancel(true)
                    .setTicker(title)
                    .setColor(mContext.getColor(
                            com.android.internal.R.color.system_notification_accent_color))
                    .setContentTitle(title)
                    .setContentText(details)
                    .setContentIntent(intent)
                    .setLocalOnly(true)
                    .setPriority(highPriority ?
                            Notification.PRIORITY_HIGH :
                            Notification.PRIORITY_DEFAULT)
                    .setDefaults(Notification.DEFAULT_ALL)
                    .setOnlyAlertOnce(true)
                    .build();

            try {
                notificationManager.notify(NOTIFICATION_ID, id, notification);
            } catch (NullPointerException npe) {
                loge("setNotificationVisible: visible notificationManager npe=" + npe);
                npe.printStackTrace();
            }
        } else {
            try {
                notificationManager.cancel(NOTIFICATION_ID, id);
            } catch (NullPointerException npe) {
                loge("setNotificationVisible: cancel notificationManager npe=" + npe);
                npe.printStackTrace();
            }
        }
    }

    /** Location to an updatable file listing carrier provisioning urls.
     *  An example:
     *
     * <?xml version="1.0" encoding="utf-8"?>
     *  <provisioningUrls>
     *   <provisioningUrl mcc="310" mnc="4">http://myserver.com/foo?mdn=%3$s&amp;iccid=%1$s&amp;imei=%2$s</provisioningUrl>
     *  </provisioningUrls>
     */
    private static final String PROVISIONING_URL_PATH =
            "/data/misc/radio/provisioning_urls.xml";
    private final File mProvisioningUrlFile = new File(PROVISIONING_URL_PATH);

    /** XML tag for root element. */
    private static final String TAG_PROVISIONING_URLS = "provisioningUrls";
    /** XML tag for individual url */
    private static final String TAG_PROVISIONING_URL = "provisioningUrl";
    /** XML attribute for mcc */
    private static final String ATTR_MCC = "mcc";
    /** XML attribute for mnc */
    private static final String ATTR_MNC = "mnc";

    private String getProvisioningUrlBaseFromFile() {
        FileReader fileReader = null;
        XmlPullParser parser = null;
        Configuration config = mContext.getResources().getConfiguration();

        try {
            fileReader = new FileReader(mProvisioningUrlFile);
            parser = Xml.newPullParser();
            parser.setInput(fileReader);
            XmlUtils.beginDocument(parser, TAG_PROVISIONING_URLS);

            while (true) {
                XmlUtils.nextElement(parser);

                String element = parser.getName();
                if (element == null) break;

                if (element.equals(TAG_PROVISIONING_URL)) {
                    String mcc = parser.getAttributeValue(null, ATTR_MCC);
                    try {
                        if (mcc != null && Integer.parseInt(mcc) == config.mcc) {
                            String mnc = parser.getAttributeValue(null, ATTR_MNC);
                            if (mnc != null && Integer.parseInt(mnc) == config.mnc) {
                                parser.next();
                                if (parser.getEventType() == XmlPullParser.TEXT) {
                                    return parser.getText();
                                }
                            }
                        }
                    } catch (NumberFormatException e) {
                        loge("NumberFormatException in getProvisioningUrlBaseFromFile: " + e);
                    }
                }
            }
            return null;
        } catch (FileNotFoundException e) {
            loge("Carrier Provisioning Urls file not found");
        } catch (XmlPullParserException e) {
            loge("Xml parser exception reading Carrier Provisioning Urls file: " + e);
        } catch (IOException e) {
            loge("I/O exception reading Carrier Provisioning Urls file: " + e);
        } finally {
            if (fileReader != null) {
                try {
                    fileReader.close();
                } catch (IOException e) {}
            }
        }
        return null;
    }

    @Override
    public String getMobileProvisioningUrl() {
        enforceConnectivityInternalPermission();
        String url = getProvisioningUrlBaseFromFile();
        if (TextUtils.isEmpty(url)) {
            url = mContext.getResources().getString(R.string.mobile_provisioning_url);
            log("getMobileProvisioningUrl: mobile_provisioining_url from resource =" + url);
        } else {
            log("getMobileProvisioningUrl: mobile_provisioning_url from File =" + url);
        }
        // populate the iccid, imei and phone number in the provisioning url.
        if (!TextUtils.isEmpty(url)) {
            String phoneNumber = mTelephonyManager.getLine1Number();
            if (TextUtils.isEmpty(phoneNumber)) {
                phoneNumber = "0000000000";
            }
            url = String.format(url,
                    mTelephonyManager.getSimSerialNumber() /* ICCID */,
                    mTelephonyManager.getDeviceId() /* IMEI */,
                    phoneNumber /* Phone numer */);
        }

        return url;
    }

    @Override
    public void setProvisioningNotificationVisible(boolean visible, int networkType,
            String action) {
        enforceConnectivityInternalPermission();
        final long ident = Binder.clearCallingIdentity();
        try {
            setProvNotificationVisible(visible, networkType, action);
        } finally {
            Binder.restoreCallingIdentity(ident);
        }
    }

    @Override
    public void setAirplaneMode(boolean enable) {
        enforceConnectivityInternalPermission();
        final long ident = Binder.clearCallingIdentity();
        try {
            final ContentResolver cr = mContext.getContentResolver();
            Settings.Global.putInt(cr, Settings.Global.AIRPLANE_MODE_ON, enable ? 1 : 0);
            Intent intent = new Intent(Intent.ACTION_AIRPLANE_MODE_CHANGED);
            intent.putExtra("state", enable);
            mContext.sendBroadcastAsUser(intent, UserHandle.ALL);
        } finally {
            Binder.restoreCallingIdentity(ident);
        }
    }

    private void onUserStart(int userId) {
        synchronized(mVpns) {
            Vpn userVpn = mVpns.get(userId);
            if (userVpn != null) {
                loge("Starting user already has a VPN");
                return;
            }
            userVpn = new Vpn(mHandler.getLooper(), mContext, mNetd, userId);
            mVpns.put(userId, userVpn);
        }
    }

    private void onUserStop(int userId) {
        synchronized(mVpns) {
            Vpn userVpn = mVpns.get(userId);
            if (userVpn == null) {
                loge("Stopping user has no VPN");
                return;
            }
            mVpns.delete(userId);
        }
    }

    private BroadcastReceiver mUserIntentReceiver = new BroadcastReceiver() {
        @Override
        public void onReceive(Context context, Intent intent) {
            final String action = intent.getAction();
            final int userId = intent.getIntExtra(Intent.EXTRA_USER_HANDLE, UserHandle.USER_NULL);
            if (userId == UserHandle.USER_NULL) return;

            if (Intent.ACTION_USER_STARTING.equals(action)) {
                onUserStart(userId);
            } else if (Intent.ACTION_USER_STOPPING.equals(action)) {
                onUserStop(userId);
            }
        }
    };

    private final HashMap<Messenger, NetworkFactoryInfo> mNetworkFactoryInfos =
            new HashMap<Messenger, NetworkFactoryInfo>();
    private final HashMap<NetworkRequest, NetworkRequestInfo> mNetworkRequests =
            new HashMap<NetworkRequest, NetworkRequestInfo>();

    private static class NetworkFactoryInfo {
        public final String name;
        public final Messenger messenger;
        public final AsyncChannel asyncChannel;

        public NetworkFactoryInfo(String name, Messenger messenger, AsyncChannel asyncChannel) {
            this.name = name;
            this.messenger = messenger;
            this.asyncChannel = asyncChannel;
        }
    }

    /**
     * Tracks info about the requester.
     * Also used to notice when the calling process dies so we can self-expire
     */
    private class NetworkRequestInfo implements IBinder.DeathRecipient {
        static final boolean REQUEST = true;
        static final boolean LISTEN = false;

        final NetworkRequest request;
        final PendingIntent mPendingIntent;
        boolean mPendingIntentSent;
        private final IBinder mBinder;
        final int mPid;
        final int mUid;
        final Messenger messenger;
        final boolean isRequest;

        NetworkRequestInfo(NetworkRequest r, PendingIntent pi, boolean isRequest) {
            request = r;
            mPendingIntent = pi;
            messenger = null;
            mBinder = null;
            mPid = getCallingPid();
            mUid = getCallingUid();
            this.isRequest = isRequest;
        }

        NetworkRequestInfo(Messenger m, NetworkRequest r, IBinder binder, boolean isRequest) {
            super();
            messenger = m;
            request = r;
            mBinder = binder;
            mPid = getCallingPid();
            mUid = getCallingUid();
            this.isRequest = isRequest;
            mPendingIntent = null;

            try {
                mBinder.linkToDeath(this, 0);
            } catch (RemoteException e) {
                binderDied();
            }
        }

        void unlinkDeathRecipient() {
            if (mBinder != null) {
                mBinder.unlinkToDeath(this, 0);
            }
        }

        public void binderDied() {
            log("ConnectivityService NetworkRequestInfo binderDied(" +
                    request + ", " + mBinder + ")");
            releaseNetworkRequest(request);
        }

        public String toString() {
            return (isRequest ? "Request" : "Listen") +
                    " from uid/pid:" + mUid + "/" + mPid +
                    " for " + request +
                    (mPendingIntent == null ? "" : " to trigger " + mPendingIntent);
        }
    }

    private void ensureRequestableCapabilities(NetworkCapabilities networkCapabilities) {
        final String badCapability = networkCapabilities.describeFirstNonRequestableCapability();
        if (badCapability != null) {
            throw new IllegalArgumentException("Cannot request network with " + badCapability);
        }
    }

<<<<<<< HEAD
    private ArrayList<Integer> getSignalStrengthThresholds(NetworkAgentInfo nai) {
=======
    private int[] getSignalStrengthThresholds(NetworkAgentInfo nai) {
>>>>>>> 87f93fe6
        final SortedSet<Integer> thresholds = new TreeSet();
        synchronized (nai) {
            for (NetworkRequestInfo nri : mNetworkRequests.values()) {
                if (nri.request.networkCapabilities.hasSignalStrength() &&
                        nai.satisfiesImmutableCapabilitiesOf(nri.request)) {
                    thresholds.add(nri.request.networkCapabilities.getSignalStrength());
                }
            }
        }
<<<<<<< HEAD
        return new ArrayList<Integer>(thresholds);
    }

    private void updateSignalStrengthThresholds(NetworkAgentInfo nai) {
        Bundle thresholds = new Bundle();
        thresholds.putIntegerArrayList("thresholds", getSignalStrengthThresholds(nai));
        nai.asyncChannel.sendMessage(
                android.net.NetworkAgent.CMD_SET_SIGNAL_STRENGTH_THRESHOLDS,
                0, 0, thresholds);
=======
        // We can't just do something like:
        //     return thresholds.toArray(new int[thresholds.size()]);
        // because autoboxing does not work for primitive arrays.
        final int[] out = new int[thresholds.size()];
        int pos = 0;
        for (Integer threshold : thresholds) {
            out[pos] = threshold;
            pos++;
        }
        return out;
    }

    private void updateSignalStrengthThresholds(NetworkAgentInfo nai) {
        nai.asyncChannel.sendMessage(
                android.net.NetworkAgent.CMD_SET_SIGNAL_STRENGTH_THRESHOLDS,
                0, 0, getSignalStrengthThresholds(nai));
>>>>>>> 87f93fe6
    }

    @Override
    public NetworkRequest requestNetwork(NetworkCapabilities networkCapabilities,
            Messenger messenger, int timeoutMs, IBinder binder, int legacyType) {
        networkCapabilities = new NetworkCapabilities(networkCapabilities);
        enforceNetworkRequestPermissions(networkCapabilities);
        enforceMeteredApnPolicy(networkCapabilities);
        ensureRequestableCapabilities(networkCapabilities);

        if (timeoutMs < 0 || timeoutMs > ConnectivityManager.MAX_NETWORK_REQUEST_TIMEOUT_MS) {
            throw new IllegalArgumentException("Bad timeout specified");
        }

        NetworkRequest networkRequest = new NetworkRequest(networkCapabilities, legacyType,
                nextNetworkRequestId());
        NetworkRequestInfo nri = new NetworkRequestInfo(messenger, networkRequest, binder,
                NetworkRequestInfo.REQUEST);
        if (DBG) log("requestNetwork for " + nri);

        mHandler.sendMessage(mHandler.obtainMessage(EVENT_REGISTER_NETWORK_REQUEST, nri));
        if (timeoutMs > 0) {
            mHandler.sendMessageDelayed(mHandler.obtainMessage(EVENT_TIMEOUT_NETWORK_REQUEST,
                    nri), timeoutMs);
        }
        return networkRequest;
    }

    private void enforceNetworkRequestPermissions(NetworkCapabilities networkCapabilities) {
        if (networkCapabilities.hasCapability(NET_CAPABILITY_NOT_RESTRICTED) == false) {
            enforceConnectivityInternalPermission();
        } else {
            enforceChangePermission();
        }
    }

    @Override
    public boolean requestBandwidthUpdate(Network network) {
        enforceAccessPermission();
        NetworkAgentInfo nai = null;
        if (network == null) {
            return false;
        }
        synchronized (mNetworkForNetId) {
            nai = mNetworkForNetId.get(network.netId);
        }
        if (nai != null) {
            nai.asyncChannel.sendMessage(android.net.NetworkAgent.CMD_REQUEST_BANDWIDTH_UPDATE);
            return true;
        }
        return false;
    }


    private void enforceMeteredApnPolicy(NetworkCapabilities networkCapabilities) {
        // if UID is restricted, don't allow them to bring up metered APNs
        if (networkCapabilities.hasCapability(NET_CAPABILITY_NOT_METERED) == false) {
            final int uidRules;
            final int uid = Binder.getCallingUid();
            synchronized(mRulesLock) {
                uidRules = mUidRules.get(uid, RULE_ALLOW_ALL);
            }
            if ((uidRules & (RULE_REJECT_METERED | RULE_REJECT_ALL)) != 0) {
                // we could silently fail or we can filter the available nets to only give
                // them those they have access to.  Chose the more useful
                networkCapabilities.addCapability(NET_CAPABILITY_NOT_METERED);
            }
        }
    }

    @Override
    public NetworkRequest pendingRequestForNetwork(NetworkCapabilities networkCapabilities,
            PendingIntent operation) {
        checkNotNull(operation, "PendingIntent cannot be null.");
        networkCapabilities = new NetworkCapabilities(networkCapabilities);
        enforceNetworkRequestPermissions(networkCapabilities);
        enforceMeteredApnPolicy(networkCapabilities);
        ensureRequestableCapabilities(networkCapabilities);

        NetworkRequest networkRequest = new NetworkRequest(networkCapabilities, TYPE_NONE,
                nextNetworkRequestId());
        NetworkRequestInfo nri = new NetworkRequestInfo(networkRequest, operation,
                NetworkRequestInfo.REQUEST);
        if (DBG) log("pendingRequest for " + nri);
        mHandler.sendMessage(mHandler.obtainMessage(EVENT_REGISTER_NETWORK_REQUEST_WITH_INTENT,
                nri));
        return networkRequest;
    }

    private void releasePendingNetworkRequestWithDelay(PendingIntent operation) {
        mHandler.sendMessageDelayed(
                mHandler.obtainMessage(EVENT_RELEASE_NETWORK_REQUEST_WITH_INTENT,
                getCallingUid(), 0, operation), mReleasePendingIntentDelayMs);
    }

    @Override
    public void releasePendingNetworkRequest(PendingIntent operation) {
        checkNotNull(operation, "PendingIntent cannot be null.");
        mHandler.sendMessage(mHandler.obtainMessage(EVENT_RELEASE_NETWORK_REQUEST_WITH_INTENT,
                getCallingUid(), 0, operation));
    }

    // In order to implement the compatibility measure for pre-M apps that call
    // WifiManager.enableNetwork(..., true) without also binding to that network explicitly,
    // WifiManager registers a network listen for the purpose of calling setProcessDefaultNetwork.
    // This ensures it has permission to do so.
    private boolean hasWifiNetworkListenPermission(NetworkCapabilities nc) {
        if (nc == null) {
            return false;
        }
        int[] transportTypes = nc.getTransportTypes();
        if (transportTypes.length != 1 || transportTypes[0] != NetworkCapabilities.TRANSPORT_WIFI) {
            return false;
        }
        try {
            mContext.enforceCallingOrSelfPermission(
                    android.Manifest.permission.ACCESS_WIFI_STATE,
                    "ConnectivityService");
        } catch (SecurityException e) {
            return false;
        }
        return true;
    }

    @Override
    public NetworkRequest listenForNetwork(NetworkCapabilities networkCapabilities,
            Messenger messenger, IBinder binder) {
        if (!hasWifiNetworkListenPermission(networkCapabilities)) {
            enforceAccessPermission();
        }

        NetworkRequest networkRequest = new NetworkRequest(
                new NetworkCapabilities(networkCapabilities), TYPE_NONE, nextNetworkRequestId());
        NetworkRequestInfo nri = new NetworkRequestInfo(messenger, networkRequest, binder,
                NetworkRequestInfo.LISTEN);
        if (DBG) log("listenForNetwork for " + nri);

        mHandler.sendMessage(mHandler.obtainMessage(EVENT_REGISTER_NETWORK_LISTENER, nri));
        return networkRequest;
    }

    @Override
    public void pendingListenForNetwork(NetworkCapabilities networkCapabilities,
            PendingIntent operation) {
        checkNotNull(operation, "PendingIntent cannot be null.");
        if (!hasWifiNetworkListenPermission(networkCapabilities)) {
            enforceAccessPermission();
        }

        NetworkRequest networkRequest = new NetworkRequest(
                new NetworkCapabilities(networkCapabilities), TYPE_NONE, nextNetworkRequestId());
        NetworkRequestInfo nri = new NetworkRequestInfo(networkRequest, operation,
                NetworkRequestInfo.LISTEN);
        if (DBG) log("pendingListenForNetwork for " + nri);

        mHandler.sendMessage(mHandler.obtainMessage(EVENT_REGISTER_NETWORK_LISTENER, nri));
    }

    @Override
    public void releaseNetworkRequest(NetworkRequest networkRequest) {
        mHandler.sendMessage(mHandler.obtainMessage(EVENT_RELEASE_NETWORK_REQUEST, getCallingUid(),
                0, networkRequest));
    }

    @Override
    public void registerNetworkFactory(Messenger messenger, String name) {
        enforceConnectivityInternalPermission();
        NetworkFactoryInfo nfi = new NetworkFactoryInfo(name, messenger, new AsyncChannel());
        mHandler.sendMessage(mHandler.obtainMessage(EVENT_REGISTER_NETWORK_FACTORY, nfi));
    }

    private void handleRegisterNetworkFactory(NetworkFactoryInfo nfi) {
        if (DBG) log("Got NetworkFactory Messenger for " + nfi.name);
        mNetworkFactoryInfos.put(nfi.messenger, nfi);
        nfi.asyncChannel.connect(mContext, mTrackerHandler, nfi.messenger);
    }

    @Override
    public void unregisterNetworkFactory(Messenger messenger) {
        enforceConnectivityInternalPermission();
        mHandler.sendMessage(mHandler.obtainMessage(EVENT_UNREGISTER_NETWORK_FACTORY, messenger));
    }

    private void handleUnregisterNetworkFactory(Messenger messenger) {
        NetworkFactoryInfo nfi = mNetworkFactoryInfos.remove(messenger);
        if (nfi == null) {
            loge("Failed to find Messenger in unregisterNetworkFactory");
            return;
        }
        if (DBG) log("unregisterNetworkFactory for " + nfi.name);
    }

    /**
     * NetworkAgentInfo supporting a request by requestId.
     * These have already been vetted (their Capabilities satisfy the request)
     * and the are the highest scored network available.
     * the are keyed off the Requests requestId.
     */
    // TODO: Yikes, this is accessed on multiple threads: add synchronization.
    private final SparseArray<NetworkAgentInfo> mNetworkForRequestId =
            new SparseArray<NetworkAgentInfo>();

    // NOTE: Accessed on multiple threads, must be synchronized on itself.
    @GuardedBy("mNetworkForNetId")
    private final SparseArray<NetworkAgentInfo> mNetworkForNetId =
            new SparseArray<NetworkAgentInfo>();
    // NOTE: Accessed on multiple threads, synchronized with mNetworkForNetId.
    // An entry is first added to mNetIdInUse, prior to mNetworkForNetId, so
    // there may not be a strict 1:1 correlation between the two.
    @GuardedBy("mNetworkForNetId")
    private final SparseBooleanArray mNetIdInUse = new SparseBooleanArray();

    // NetworkAgentInfo keyed off its connecting messenger
    // TODO - eval if we can reduce the number of lists/hashmaps/sparsearrays
    // NOTE: Only should be accessed on ConnectivityServiceThread, except dump().
    private final HashMap<Messenger, NetworkAgentInfo> mNetworkAgentInfos =
            new HashMap<Messenger, NetworkAgentInfo>();

    // Note: if mDefaultRequest is changed, NetworkMonitor needs to be updated.
    private final NetworkRequest mDefaultRequest;

    // Request used to optionally keep mobile data active even when higher
    // priority networks like Wi-Fi are active.
    private final NetworkRequest mDefaultMobileDataRequest;

    private NetworkAgentInfo getDefaultNetwork() {
        return mNetworkForRequestId.get(mDefaultRequest.requestId);
    }

    private boolean isDefaultNetwork(NetworkAgentInfo nai) {
        return nai == getDefaultNetwork();
    }

    public int registerNetworkAgent(Messenger messenger, NetworkInfo networkInfo,
            LinkProperties linkProperties, NetworkCapabilities networkCapabilities,
            int currentScore, NetworkMisc networkMisc) {
        enforceConnectivityInternalPermission();

        // TODO: Instead of passing mDefaultRequest, provide an API to determine whether a Network
        // satisfies mDefaultRequest.
        NetworkAgentInfo nai = new NetworkAgentInfo(messenger, new AsyncChannel(),
                new Network(reserveNetId()), new NetworkInfo(networkInfo), new LinkProperties(
                linkProperties), new NetworkCapabilities(networkCapabilities), currentScore,
                mContext, mTrackerHandler, new NetworkMisc(networkMisc), mDefaultRequest);
        synchronized (this) {
            nai.networkMonitor.systemReady = mSystemReady;
        }
        addValidationLogs(nai.networkMonitor.getValidationLogs(), nai.network);
        if (DBG) log("registerNetworkAgent " + nai);
        mHandler.sendMessage(mHandler.obtainMessage(EVENT_REGISTER_NETWORK_AGENT, nai));
        return nai.network.netId;
    }

    private void handleRegisterNetworkAgent(NetworkAgentInfo na) {
        if (VDBG) log("Got NetworkAgent Messenger");
        mNetworkAgentInfos.put(na.messenger, na);
        synchronized (mNetworkForNetId) {
            mNetworkForNetId.put(na.network.netId, na);
        }
        na.asyncChannel.connect(mContext, mTrackerHandler, na.messenger);
        NetworkInfo networkInfo = na.networkInfo;
        na.networkInfo = null;
        updateNetworkInfo(na, networkInfo);
    }

    private void updateLinkProperties(NetworkAgentInfo networkAgent, LinkProperties oldLp) {
        LinkProperties newLp = networkAgent.linkProperties;
        int netId = networkAgent.network.netId;

        // The NetworkAgentInfo does not know whether clatd is running on its network or not. Before
        // we do anything else, make sure its LinkProperties are accurate.
        if (networkAgent.clatd != null) {
            networkAgent.clatd.fixupLinkProperties(oldLp);
        }

        updateInterfaces(newLp, oldLp, netId);
        updateMtu(newLp, oldLp);
        // TODO - figure out what to do for clat
//        for (LinkProperties lp : newLp.getStackedLinks()) {
//            updateMtu(lp, null);
//        }
        updateTcpBufferSizes(networkAgent);

        // TODO: deprecate and remove mDefaultDns when we can do so safely. See http://b/18327075
        // In L, we used it only when the network had Internet access but provided no DNS servers.
        // For now, just disable it, and if disabling it doesn't break things, remove it.
        // final boolean useDefaultDns = networkAgent.networkCapabilities.hasCapability(
        //        NET_CAPABILITY_INTERNET);
        final boolean useDefaultDns = false;
        final boolean flushDns = updateRoutes(newLp, oldLp, netId);
        updateDnses(newLp, oldLp, netId, flushDns, useDefaultDns);

        updateClat(newLp, oldLp, networkAgent);
        if (isDefaultNetwork(networkAgent)) {
            handleApplyDefaultProxy(newLp.getHttpProxy());
        } else {
            updateProxy(newLp, oldLp, networkAgent);
        }
        // TODO - move this check to cover the whole function
        if (!Objects.equals(newLp, oldLp)) {
            notifyIfacesChanged();
            notifyNetworkCallbacks(networkAgent, ConnectivityManager.CALLBACK_IP_CHANGED);
        }

        mKeepaliveTracker.handleCheckKeepalivesStillValid(networkAgent);
    }

    private void updateClat(LinkProperties newLp, LinkProperties oldLp, NetworkAgentInfo nai) {
        final boolean wasRunningClat = nai.clatd != null && nai.clatd.isStarted();
        final boolean shouldRunClat = Nat464Xlat.requiresClat(nai);

        if (!wasRunningClat && shouldRunClat) {
            nai.clatd = new Nat464Xlat(mContext, mNetd, mTrackerHandler, nai);
            nai.clatd.start();
        } else if (wasRunningClat && !shouldRunClat) {
            nai.clatd.stop();
        }
    }

    private void updateInterfaces(LinkProperties newLp, LinkProperties oldLp, int netId) {
        CompareResult<String> interfaceDiff = new CompareResult<String>();
        if (oldLp != null) {
            interfaceDiff = oldLp.compareAllInterfaceNames(newLp);
        } else if (newLp != null) {
            interfaceDiff.added = newLp.getAllInterfaceNames();
        }
        for (String iface : interfaceDiff.added) {
            try {
                if (DBG) log("Adding iface " + iface + " to network " + netId);
                mNetd.addInterfaceToNetwork(iface, netId);
            } catch (Exception e) {
                loge("Exception adding interface: " + e);
            }
        }
        for (String iface : interfaceDiff.removed) {
            try {
                if (DBG) log("Removing iface " + iface + " from network " + netId);
                mNetd.removeInterfaceFromNetwork(iface, netId);
            } catch (Exception e) {
                loge("Exception removing interface: " + e);
            }
        }
    }

    /**
     * Have netd update routes from oldLp to newLp.
     * @return true if routes changed between oldLp and newLp
     */
    private boolean updateRoutes(LinkProperties newLp, LinkProperties oldLp, int netId) {
        CompareResult<RouteInfo> routeDiff = new CompareResult<RouteInfo>();
        if (oldLp != null) {
            routeDiff = oldLp.compareAllRoutes(newLp);
        } else if (newLp != null) {
            routeDiff.added = newLp.getAllRoutes();
        }

        // add routes before removing old in case it helps with continuous connectivity

        // do this twice, adding non-nexthop routes first, then routes they are dependent on
        for (RouteInfo route : routeDiff.added) {
            if (route.hasGateway()) continue;
            if (DBG) log("Adding Route [" + route + "] to network " + netId);
            try {
                mNetd.addRoute(netId, route);
            } catch (Exception e) {
                if ((route.getDestination().getAddress() instanceof Inet4Address) || VDBG) {
                    loge("Exception in addRoute for non-gateway: " + e);
                }
            }
        }
        for (RouteInfo route : routeDiff.added) {
            if (route.hasGateway() == false) continue;
            if (DBG) log("Adding Route [" + route + "] to network " + netId);
            try {
                mNetd.addRoute(netId, route);
            } catch (Exception e) {
                if ((route.getGateway() instanceof Inet4Address) || VDBG) {
                    loge("Exception in addRoute for gateway: " + e);
                }
            }
        }

        for (RouteInfo route : routeDiff.removed) {
            if (DBG) log("Removing Route [" + route + "] from network " + netId);
            try {
                mNetd.removeRoute(netId, route);
            } catch (Exception e) {
                loge("Exception in removeRoute: " + e);
            }
        }
        return !routeDiff.added.isEmpty() || !routeDiff.removed.isEmpty();
    }

    private void updateDnses(LinkProperties newLp, LinkProperties oldLp, int netId,
                             boolean flush, boolean useDefaultDns) {
        if (oldLp == null || (newLp.isIdenticalDnses(oldLp) == false)) {
            Collection<InetAddress> dnses = newLp.getDnsServers();
            if (dnses.size() == 0 && mDefaultDns != null && useDefaultDns) {
                dnses = new ArrayList();
                dnses.add(mDefaultDns);
                if (DBG) {
                    loge("no dns provided for netId " + netId + ", so using defaults");
                }
            }
            if (DBG) log("Setting Dns servers for network " + netId + " to " + dnses);
            try {
                mNetd.setDnsServersForNetwork(netId, NetworkUtils.makeStrings(dnses),
                    newLp.getDomains());
            } catch (Exception e) {
                loge("Exception in setDnsServersForNetwork: " + e);
            }
            final NetworkAgentInfo defaultNai = getDefaultNetwork();
            if (defaultNai != null && defaultNai.network.netId == netId) {
                setDefaultDnsSystemProperties(dnses);
            }
            flushVmDnsCache();
        } else if (flush) {
            try {
                mNetd.flushNetworkDnsCache(netId);
            } catch (Exception e) {
                loge("Exception in flushNetworkDnsCache: " + e);
            }
            flushVmDnsCache();
        }
    }

    private void setDefaultDnsSystemProperties(Collection<InetAddress> dnses) {
        int last = 0;
        for (InetAddress dns : dnses) {
            ++last;
            String key = "net.dns" + last;
            String value = dns.getHostAddress();
            SystemProperties.set(key, value);
        }
        for (int i = last + 1; i <= mNumDnsEntries; ++i) {
            String key = "net.dns" + i;
            SystemProperties.set(key, "");
        }
        mNumDnsEntries = last;
    }

    /**
     * Update the NetworkCapabilities for {@code networkAgent} to {@code networkCapabilities}
     * augmented with any stateful capabilities implied from {@code networkAgent}
     * (e.g., validated status and captive portal status).
     *
     * @param nai the network having its capabilities updated.
     * @param networkCapabilities the new network capabilities.
     */
    private void updateCapabilities(NetworkAgentInfo nai, NetworkCapabilities networkCapabilities) {
        // Don't modify caller's NetworkCapabilities.
        networkCapabilities = new NetworkCapabilities(networkCapabilities);
        if (nai.lastValidated) {
            networkCapabilities.addCapability(NET_CAPABILITY_VALIDATED);
        } else {
            networkCapabilities.removeCapability(NET_CAPABILITY_VALIDATED);
        }
        if (nai.lastCaptivePortalDetected) {
            networkCapabilities.addCapability(NET_CAPABILITY_CAPTIVE_PORTAL);
        } else {
            networkCapabilities.removeCapability(NET_CAPABILITY_CAPTIVE_PORTAL);
        }
        if (!Objects.equals(nai.networkCapabilities, networkCapabilities)) {
            final int oldScore = nai.getCurrentScore();
            synchronized (nai) {
                nai.networkCapabilities = networkCapabilities;
            }
            rematchAllNetworksAndRequests(nai, oldScore);
            // TODO: reduce the number of callbacks where possible. For example, only send signal
            // strength changes if the NetworkRequest used to register the callback specified a
            // signalStrength.
            notifyNetworkCallbacks(nai, ConnectivityManager.CALLBACK_CAP_CHANGED);
        }
    }

    private void sendUpdatedScoreToFactories(NetworkAgentInfo nai) {
        for (int i = 0; i < nai.networkRequests.size(); i++) {
            NetworkRequest nr = nai.networkRequests.valueAt(i);
            // Don't send listening requests to factories. b/17393458
            if (!isRequest(nr)) continue;
            sendUpdatedScoreToFactories(nr, nai.getCurrentScore());
        }
    }

    private void sendUpdatedScoreToFactories(NetworkRequest networkRequest, int score) {
        if (VDBG) log("sending new Min Network Score(" + score + "): " + networkRequest.toString());
        for (NetworkFactoryInfo nfi : mNetworkFactoryInfos.values()) {
            nfi.asyncChannel.sendMessage(android.net.NetworkFactory.CMD_REQUEST_NETWORK, score, 0,
                    networkRequest);
        }
    }

    private void sendPendingIntentForRequest(NetworkRequestInfo nri, NetworkAgentInfo networkAgent,
            int notificationType) {
        if (notificationType == ConnectivityManager.CALLBACK_AVAILABLE && !nri.mPendingIntentSent) {
            Intent intent = new Intent();
            intent.putExtra(ConnectivityManager.EXTRA_NETWORK, networkAgent.network);
            intent.putExtra(ConnectivityManager.EXTRA_NETWORK_REQUEST, nri.request);
            nri.mPendingIntentSent = true;
            sendIntent(nri.mPendingIntent, intent);
        }
        // else not handled
    }

    private void sendIntent(PendingIntent pendingIntent, Intent intent) {
        mPendingIntentWakeLock.acquire();
        try {
            if (DBG) log("Sending " + pendingIntent);
            pendingIntent.send(mContext, 0, intent, this /* onFinished */, null /* Handler */);
        } catch (PendingIntent.CanceledException e) {
            if (DBG) log(pendingIntent + " was not sent, it had been canceled.");
            mPendingIntentWakeLock.release();
            releasePendingNetworkRequest(pendingIntent);
        }
        // ...otherwise, mPendingIntentWakeLock.release() gets called by onSendFinished()
    }

    @Override
    public void onSendFinished(PendingIntent pendingIntent, Intent intent, int resultCode,
            String resultData, Bundle resultExtras) {
        if (DBG) log("Finished sending " + pendingIntent);
        mPendingIntentWakeLock.release();
        // Release with a delay so the receiving client has an opportunity to put in its
        // own request.
        releasePendingNetworkRequestWithDelay(pendingIntent);
    }

    private void callCallbackForRequest(NetworkRequestInfo nri,
            NetworkAgentInfo networkAgent, int notificationType) {
        if (nri.messenger == null) return;  // Default request has no msgr
        Bundle bundle = new Bundle();
        bundle.putParcelable(NetworkRequest.class.getSimpleName(),
                new NetworkRequest(nri.request));
        Message msg = Message.obtain();
        if (notificationType != ConnectivityManager.CALLBACK_UNAVAIL &&
                notificationType != ConnectivityManager.CALLBACK_RELEASED) {
            bundle.putParcelable(Network.class.getSimpleName(), networkAgent.network);
        }
        switch (notificationType) {
            case ConnectivityManager.CALLBACK_LOSING: {
                msg.arg1 = 30 * 1000; // TODO - read this from NetworkMonitor
                break;
            }
            case ConnectivityManager.CALLBACK_CAP_CHANGED: {
                bundle.putParcelable(NetworkCapabilities.class.getSimpleName(),
                        new NetworkCapabilities(networkAgent.networkCapabilities));
                break;
            }
            case ConnectivityManager.CALLBACK_IP_CHANGED: {
                bundle.putParcelable(LinkProperties.class.getSimpleName(),
                        new LinkProperties(networkAgent.linkProperties));
                break;
            }
        }
        msg.what = notificationType;
        msg.setData(bundle);
        try {
            if (VDBG) {
                log("sending notification " + notifyTypeToName(notificationType) +
                        " for " + nri.request);
            }
            nri.messenger.send(msg);
        } catch (RemoteException e) {
            // may occur naturally in the race of binder death.
            loge("RemoteException caught trying to send a callback msg for " + nri.request);
        }
    }

    private void teardownUnneededNetwork(NetworkAgentInfo nai) {
        for (int i = 0; i < nai.networkRequests.size(); i++) {
            NetworkRequest nr = nai.networkRequests.valueAt(i);
            // Ignore listening requests.
            if (!isRequest(nr)) continue;
            loge("Dead network still had at least " + nr);
            break;
        }
        nai.asyncChannel.disconnect();
    }

    private void handleLingerComplete(NetworkAgentInfo oldNetwork) {
        if (oldNetwork == null) {
            loge("Unknown NetworkAgentInfo in handleLingerComplete");
            return;
        }
        if (DBG) log("handleLingerComplete for " + oldNetwork.name());
        teardownUnneededNetwork(oldNetwork);
    }

    private void makeDefault(NetworkAgentInfo newNetwork) {
        if (DBG) log("Switching to new default network: " + newNetwork);
        setupDataActivityTracking(newNetwork);
        try {
            mNetd.setDefaultNetId(newNetwork.network.netId);
        } catch (Exception e) {
            loge("Exception setting default network :" + e);
        }
        notifyLockdownVpn(newNetwork);
        handleApplyDefaultProxy(newNetwork.linkProperties.getHttpProxy());
        updateTcpBufferSizes(newNetwork);
        setDefaultDnsSystemProperties(newNetwork.linkProperties.getDnsServers());
    }

    // Handles a network appearing or improving its score.
    //
    // - Evaluates all current NetworkRequests that can be
    //   satisfied by newNetwork, and reassigns to newNetwork
    //   any such requests for which newNetwork is the best.
    //
    // - Lingers any validated Networks that as a result are no longer
    //   needed. A network is needed if it is the best network for
    //   one or more NetworkRequests, or if it is a VPN.
    //
    // - Tears down newNetwork if it just became validated
    //   but turns out to be unneeded.
    //
    // - If reapUnvalidatedNetworks==REAP, tears down unvalidated
    //   networks that have no chance (i.e. even if validated)
    //   of becoming the highest scoring network.
    //
    // NOTE: This function only adds NetworkRequests that "newNetwork" could satisfy,
    // it does not remove NetworkRequests that other Networks could better satisfy.
    // If you need to handle decreases in score, use {@link rematchAllNetworksAndRequests}.
    // This function should be used when possible instead of {@code rematchAllNetworksAndRequests}
    // as it performs better by a factor of the number of Networks.
    //
    // @param newNetwork is the network to be matched against NetworkRequests.
    // @param reapUnvalidatedNetworks indicates if an additional pass over all networks should be
    //               performed to tear down unvalidated networks that have no chance (i.e. even if
    //               validated) of becoming the highest scoring network.
    private void rematchNetworkAndRequests(NetworkAgentInfo newNetwork,
            ReapUnvalidatedNetworks reapUnvalidatedNetworks) {
        if (!newNetwork.created) return;
        boolean keep = newNetwork.isVPN();
        boolean isNewDefault = false;
        NetworkAgentInfo oldDefaultNetwork = null;
        if (DBG) log("rematching " + newNetwork.name());
        // Find and migrate to this Network any NetworkRequests for
        // which this network is now the best.
        ArrayList<NetworkAgentInfo> affectedNetworks = new ArrayList<NetworkAgentInfo>();
        ArrayList<NetworkRequestInfo> addedRequests = new ArrayList<NetworkRequestInfo>();
        if (VDBG) log(" network has: " + newNetwork.networkCapabilities);
        for (NetworkRequestInfo nri : mNetworkRequests.values()) {
            NetworkAgentInfo currentNetwork = mNetworkForRequestId.get(nri.request.requestId);
            if (newNetwork == currentNetwork) {
                if (VDBG) {
                    log("Network " + newNetwork.name() + " was already satisfying" +
                            " request " + nri.request.requestId + ". No change.");
                }
                keep = true;
                continue;
            }

            // check if it satisfies the NetworkCapabilities
            if (VDBG) log("  checking if request is satisfied: " + nri.request);
            if (newNetwork.satisfies(nri.request)) {
                if (!nri.isRequest) {
                    // This is not a request, it's a callback listener.
                    // Add it to newNetwork regardless of score.
                    if (newNetwork.addRequest(nri.request)) addedRequests.add(nri);
                    continue;
                }

                // next check if it's better than any current network we're using for
                // this request
                if (VDBG) {
                    log("currentScore = " +
                            (currentNetwork != null ? currentNetwork.getCurrentScore() : 0) +
                            ", newScore = " + newNetwork.getCurrentScore());
                }
                if (currentNetwork == null ||
                        currentNetwork.getCurrentScore() < newNetwork.getCurrentScore()) {
                    if (currentNetwork != null) {
                        if (DBG) log("   accepting network in place of " + currentNetwork.name());
                        currentNetwork.networkRequests.remove(nri.request.requestId);
                        currentNetwork.networkLingered.add(nri.request);
                        affectedNetworks.add(currentNetwork);
                    } else {
                        if (DBG) log("   accepting network in place of null");
                    }
                    unlinger(newNetwork);
                    mNetworkForRequestId.put(nri.request.requestId, newNetwork);
                    if (!newNetwork.addRequest(nri.request)) {
                        Slog.wtf(TAG, "BUG: " + newNetwork.name() + " already has " + nri.request);
                    }
                    addedRequests.add(nri);
                    keep = true;
                    // Tell NetworkFactories about the new score, so they can stop
                    // trying to connect if they know they cannot match it.
                    // TODO - this could get expensive if we have alot of requests for this
                    // network.  Think about if there is a way to reduce this.  Push
                    // netid->request mapping to each factory?
                    sendUpdatedScoreToFactories(nri.request, newNetwork.getCurrentScore());
                    if (mDefaultRequest.requestId == nri.request.requestId) {
                        isNewDefault = true;
                        oldDefaultNetwork = currentNetwork;
                    }
                }
            }
        }
        // Linger any networks that are no longer needed.
        for (NetworkAgentInfo nai : affectedNetworks) {
            if (nai.lingering) {
                // Already lingered.  Nothing to do.  This can only happen if "nai" is in
                // "affectedNetworks" twice.  The reasoning being that to get added to
                // "affectedNetworks", "nai" must have been satisfying a NetworkRequest
                // (i.e. not lingered) so it could have only been lingered by this loop.
                // unneeded(nai) will be false and we'll call unlinger() below which would
                // be bad, so handle it here.
            } else if (unneeded(nai)) {
                linger(nai);
            } else {
                // Clear nai.networkLingered we might have added above.
                unlinger(nai);
            }
        }
        if (keep) {
            if (isNewDefault) {
                // Notify system services that this network is up.
                makeDefault(newNetwork);
                synchronized (ConnectivityService.this) {
                    // have a new default network, release the transition wakelock in
                    // a second if it's held.  The second pause is to allow apps
                    // to reconnect over the new network
                    if (mNetTransitionWakeLock.isHeld()) {
                        mHandler.sendMessageDelayed(mHandler.obtainMessage(
                                EVENT_CLEAR_NET_TRANSITION_WAKELOCK,
                                mNetTransitionWakeLockSerialNumber, 0),
                                1000);
                    }
                }
            }

            // do this after the default net is switched, but
            // before LegacyTypeTracker sends legacy broadcasts
            for (NetworkRequestInfo nri : addedRequests) notifyNetworkCallback(newNetwork, nri);

            if (isNewDefault) {
                // Maintain the illusion: since the legacy API only
                // understands one network at a time, we must pretend
                // that the current default network disconnected before
                // the new one connected.
                if (oldDefaultNetwork != null) {
                    mLegacyTypeTracker.remove(oldDefaultNetwork.networkInfo.getType(),
                                              oldDefaultNetwork, true);
                }
                mDefaultInetConditionPublished = newNetwork.lastValidated ? 100 : 0;
                mLegacyTypeTracker.add(newNetwork.networkInfo.getType(), newNetwork);
                notifyLockdownVpn(newNetwork);
            }

            // Notify battery stats service about this network, both the normal
            // interface and any stacked links.
            // TODO: Avoid redoing this; this must only be done once when a network comes online.
            try {
                final IBatteryStats bs = BatteryStatsService.getService();
                final int type = newNetwork.networkInfo.getType();

                final String baseIface = newNetwork.linkProperties.getInterfaceName();
                bs.noteNetworkInterfaceType(baseIface, type);
                for (LinkProperties stacked : newNetwork.linkProperties.getStackedLinks()) {
                    final String stackedIface = stacked.getInterfaceName();
                    bs.noteNetworkInterfaceType(stackedIface, type);
                    NetworkStatsFactory.noteStackedIface(stackedIface, baseIface);
                }
            } catch (RemoteException ignored) {
            }

            // This has to happen after the notifyNetworkCallbacks as that tickles each
            // ConnectivityManager instance so that legacy requests correctly bind dns
            // requests to this network.  The legacy users are listening for this bcast
            // and will generally do a dns request so they can ensureRouteToHost and if
            // they do that before the callbacks happen they'll use the default network.
            //
            // TODO: Is there still a race here? We send the broadcast
            // after sending the callback, but if the app can receive the
            // broadcast before the callback, it might still break.
            //
            // This *does* introduce a race where if the user uses the new api
            // (notification callbacks) and then uses the old api (getNetworkInfo(type))
            // they may get old info.  Reverse this after the old startUsing api is removed.
            // This is on top of the multiple intent sequencing referenced in the todo above.
            for (int i = 0; i < newNetwork.networkRequests.size(); i++) {
                NetworkRequest nr = newNetwork.networkRequests.valueAt(i);
                if (nr.legacyType != TYPE_NONE && isRequest(nr)) {
                    // legacy type tracker filters out repeat adds
                    mLegacyTypeTracker.add(nr.legacyType, newNetwork);
                }
            }

            // A VPN generally won't get added to the legacy tracker in the "for (nri)" loop above,
            // because usually there are no NetworkRequests it satisfies (e.g., mDefaultRequest
            // wants the NOT_VPN capability, so it will never be satisfied by a VPN). So, add the
            // newNetwork to the tracker explicitly (it's a no-op if it has already been added).
            if (newNetwork.isVPN()) {
                mLegacyTypeTracker.add(TYPE_VPN, newNetwork);
            }
        }
        if (reapUnvalidatedNetworks == ReapUnvalidatedNetworks.REAP) {
            for (NetworkAgentInfo nai : mNetworkAgentInfos.values()) {
                if (unneeded(nai)) {
                    if (DBG) log("Reaping " + nai.name());
                    teardownUnneededNetwork(nai);
                }
            }
        }
    }

    /**
     * Attempt to rematch all Networks with NetworkRequests.  This may result in Networks
     * being disconnected.
     * @param changed If only one Network's score or capabilities have been modified since the last
     *         time this function was called, pass this Network in this argument, otherwise pass
     *         null.
     * @param oldScore If only one Network has been changed but its NetworkCapabilities have not
     *         changed, pass in the Network's score (from getCurrentScore()) prior to the change via
     *         this argument, otherwise pass {@code changed.getCurrentScore()} or 0 if
     *         {@code changed} is {@code null}. This is because NetworkCapabilities influence a
     *         network's score.
     */
    private void rematchAllNetworksAndRequests(NetworkAgentInfo changed, int oldScore) {
        // TODO: This may get slow.  The "changed" parameter is provided for future optimization
        // to avoid the slowness.  It is not simply enough to process just "changed", for
        // example in the case where "changed"'s score decreases and another network should begin
        // satifying a NetworkRequest that "changed" currently satisfies.

        // Optimization: Only reprocess "changed" if its score improved.  This is safe because it
        // can only add more NetworkRequests satisfied by "changed", and this is exactly what
        // rematchNetworkAndRequests() handles.
        if (changed != null && oldScore < changed.getCurrentScore()) {
            rematchNetworkAndRequests(changed, ReapUnvalidatedNetworks.REAP);
        } else {
            final NetworkAgentInfo[] nais = mNetworkAgentInfos.values().toArray(
                    new NetworkAgentInfo[mNetworkAgentInfos.size()]);
            // Rematch higher scoring networks first to prevent requests first matching a lower
            // scoring network and then a higher scoring network, which could produce multiple
            // callbacks and inadvertently unlinger networks.
            Arrays.sort(nais);
            for (NetworkAgentInfo nai : nais) {
                rematchNetworkAndRequests(nai,
                        // Only reap the last time through the loop.  Reaping before all rematching
                        // is complete could incorrectly teardown a network that hasn't yet been
                        // rematched.
                        (nai != nais[nais.length-1]) ? ReapUnvalidatedNetworks.DONT_REAP
                                : ReapUnvalidatedNetworks.REAP);
            }
        }
    }

    private void updateInetCondition(NetworkAgentInfo nai) {
        // Don't bother updating until we've graduated to validated at least once.
        if (!nai.everValidated) return;
        // For now only update icons for default connection.
        // TODO: Update WiFi and cellular icons separately. b/17237507
        if (!isDefaultNetwork(nai)) return;

        int newInetCondition = nai.lastValidated ? 100 : 0;
        // Don't repeat publish.
        if (newInetCondition == mDefaultInetConditionPublished) return;

        mDefaultInetConditionPublished = newInetCondition;
        sendInetConditionBroadcast(nai.networkInfo);
    }

    private void notifyLockdownVpn(NetworkAgentInfo nai) {
        if (mLockdownTracker != null) {
            if (nai != null && nai.isVPN()) {
                mLockdownTracker.onVpnStateChanged(nai.networkInfo);
            } else {
                mLockdownTracker.onNetworkInfoChanged();
            }
        }
    }

    private void updateNetworkInfo(NetworkAgentInfo networkAgent, NetworkInfo newInfo) {
        NetworkInfo.State state = newInfo.getState();
        NetworkInfo oldInfo = null;
        final int oldScore = networkAgent.getCurrentScore();
        synchronized (networkAgent) {
            oldInfo = networkAgent.networkInfo;
            networkAgent.networkInfo = newInfo;
        }
        notifyLockdownVpn(networkAgent);

        if (oldInfo != null && oldInfo.getState() == state) {
            if (VDBG) log("ignoring duplicate network state non-change");
            return;
        }
        if (DBG) {
            log(networkAgent.name() + " EVENT_NETWORK_INFO_CHANGED, going from " +
                    (oldInfo == null ? "null" : oldInfo.getState()) +
                    " to " + state);
        }

        if (state == NetworkInfo.State.CONNECTED && !networkAgent.created) {
            try {
                // This should never fail.  Specifying an already in use NetID will cause failure.
                if (networkAgent.isVPN()) {
                    mNetd.createVirtualNetwork(networkAgent.network.netId,
                            !networkAgent.linkProperties.getDnsServers().isEmpty(),
                            (networkAgent.networkMisc == null ||
                                !networkAgent.networkMisc.allowBypass));
                } else {
                    mNetd.createPhysicalNetwork(networkAgent.network.netId);
                }
            } catch (Exception e) {
                loge("Error creating network " + networkAgent.network.netId + ": "
                        + e.getMessage());
                return;
            }
            networkAgent.created = true;
            updateLinkProperties(networkAgent, null);
            notifyIfacesChanged();

            networkAgent.networkMonitor.sendMessage(NetworkMonitor.CMD_NETWORK_CONNECTED);
            scheduleUnvalidatedPrompt(networkAgent);

            if (networkAgent.isVPN()) {
                // Temporarily disable the default proxy (not global).
                synchronized (mProxyLock) {
                    if (!mDefaultProxyDisabled) {
                        mDefaultProxyDisabled = true;
                        if (mGlobalProxy == null && mDefaultProxy != null) {
                            sendProxyBroadcast(null);
                        }
                    }
                }
                // TODO: support proxy per network.
            }

            // Whether a particular NetworkRequest listen should cause signal strength thresholds to
            // be communicated to a particular NetworkAgent depends only on the network's immutable,
            // capabilities, so it only needs to be done once on initial connect, not every time the
            // network's capabilities change. Note that we do this before rematching the network,
            // so we could decide to tear it down immediately afterwards. That's fine though - on
            // disconnection NetworkAgents should stop any signal strength monitoring they have been
            // doing.
            updateSignalStrengthThresholds(networkAgent);

            // Consider network even though it is not yet validated.
            rematchNetworkAndRequests(networkAgent, ReapUnvalidatedNetworks.REAP);

            // This has to happen after matching the requests, because callbacks are just requests.
            notifyNetworkCallbacks(networkAgent, ConnectivityManager.CALLBACK_PRECHECK);
        } else if (state == NetworkInfo.State.DISCONNECTED) {
            networkAgent.asyncChannel.disconnect();
            if (networkAgent.isVPN()) {
                synchronized (mProxyLock) {
                    if (mDefaultProxyDisabled) {
                        mDefaultProxyDisabled = false;
                        if (mGlobalProxy == null && mDefaultProxy != null) {
                            sendProxyBroadcast(mDefaultProxy);
                        }
                    }
                }
            }
        } else if ((oldInfo != null && oldInfo.getState() == NetworkInfo.State.SUSPENDED) ||
                state == NetworkInfo.State.SUSPENDED) {
            // going into or coming out of SUSPEND: rescore and notify
            if (networkAgent.getCurrentScore() != oldScore) {
                rematchAllNetworksAndRequests(networkAgent, oldScore);
            }
            notifyNetworkCallbacks(networkAgent, (state == NetworkInfo.State.SUSPENDED ?
                    ConnectivityManager.CALLBACK_SUSPENDED :
                    ConnectivityManager.CALLBACK_RESUMED));
            mLegacyTypeTracker.update(networkAgent);
        }
    }

    private void updateNetworkScore(NetworkAgentInfo nai, int score) {
        if (DBG) log("updateNetworkScore for " + nai.name() + " to " + score);
        if (score < 0) {
            loge("updateNetworkScore for " + nai.name() + " got a negative score (" + score +
                    ").  Bumping score to min of 0");
            score = 0;
        }

        final int oldScore = nai.getCurrentScore();
        nai.setCurrentScore(score);

        rematchAllNetworksAndRequests(nai, oldScore);

        sendUpdatedScoreToFactories(nai);
    }

    // notify only this one new request of the current state
    protected void notifyNetworkCallback(NetworkAgentInfo nai, NetworkRequestInfo nri) {
        int notifyType = ConnectivityManager.CALLBACK_AVAILABLE;
        // TODO - read state from monitor to decide what to send.
//        if (nai.networkMonitor.isLingering()) {
//            notifyType = NetworkCallbacks.LOSING;
//        } else if (nai.networkMonitor.isEvaluating()) {
//            notifyType = NetworkCallbacks.callCallbackForRequest(request, nai, notifyType);
//        }
        if (nri.mPendingIntent == null) {
            callCallbackForRequest(nri, nai, notifyType);
        } else {
            sendPendingIntentForRequest(nri, nai, notifyType);
        }
    }

    private void sendLegacyNetworkBroadcast(NetworkAgentInfo nai, DetailedState state, int type) {
        // The NetworkInfo we actually send out has no bearing on the real
        // state of affairs. For example, if the default connection is mobile,
        // and a request for HIPRI has just gone away, we need to pretend that
        // HIPRI has just disconnected. So we need to set the type to HIPRI and
        // the state to DISCONNECTED, even though the network is of type MOBILE
        // and is still connected.
        NetworkInfo info = new NetworkInfo(nai.networkInfo);
        info.setType(type);
        if (state != DetailedState.DISCONNECTED) {
            info.setDetailedState(state, null, info.getExtraInfo());
            sendConnectedBroadcast(info);
        } else {
            info.setDetailedState(state, info.getReason(), info.getExtraInfo());
            Intent intent = new Intent(ConnectivityManager.CONNECTIVITY_ACTION);
            intent.putExtra(ConnectivityManager.EXTRA_NETWORK_INFO, info);
            intent.putExtra(ConnectivityManager.EXTRA_NETWORK_TYPE, info.getType());
            if (info.isFailover()) {
                intent.putExtra(ConnectivityManager.EXTRA_IS_FAILOVER, true);
                nai.networkInfo.setFailover(false);
            }
            if (info.getReason() != null) {
                intent.putExtra(ConnectivityManager.EXTRA_REASON, info.getReason());
            }
            if (info.getExtraInfo() != null) {
                intent.putExtra(ConnectivityManager.EXTRA_EXTRA_INFO, info.getExtraInfo());
            }
            NetworkAgentInfo newDefaultAgent = null;
            if (nai.networkRequests.get(mDefaultRequest.requestId) != null) {
                newDefaultAgent = getDefaultNetwork();
                if (newDefaultAgent != null) {
                    intent.putExtra(ConnectivityManager.EXTRA_OTHER_NETWORK_INFO,
                            newDefaultAgent.networkInfo);
                } else {
                    intent.putExtra(ConnectivityManager.EXTRA_NO_CONNECTIVITY, true);
                }
            }
            intent.putExtra(ConnectivityManager.EXTRA_INET_CONDITION,
                    mDefaultInetConditionPublished);
            sendStickyBroadcast(intent);
            if (newDefaultAgent != null) {
                sendConnectedBroadcast(newDefaultAgent.networkInfo);
            }
        }
    }

    protected void notifyNetworkCallbacks(NetworkAgentInfo networkAgent, int notifyType) {
        if (DBG) log("notifyType " + notifyTypeToName(notifyType) + " for " + networkAgent.name());
        for (int i = 0; i < networkAgent.networkRequests.size(); i++) {
            NetworkRequest nr = networkAgent.networkRequests.valueAt(i);
            NetworkRequestInfo nri = mNetworkRequests.get(nr);
            if (VDBG) log(" sending notification for " + nr);
            if (nri.mPendingIntent == null) {
                callCallbackForRequest(nri, networkAgent, notifyType);
            } else {
                sendPendingIntentForRequest(nri, networkAgent, notifyType);
            }
        }
    }

    private String notifyTypeToName(int notifyType) {
        switch (notifyType) {
            case ConnectivityManager.CALLBACK_PRECHECK:    return "PRECHECK";
            case ConnectivityManager.CALLBACK_AVAILABLE:   return "AVAILABLE";
            case ConnectivityManager.CALLBACK_LOSING:      return "LOSING";
            case ConnectivityManager.CALLBACK_LOST:        return "LOST";
            case ConnectivityManager.CALLBACK_UNAVAIL:     return "UNAVAILABLE";
            case ConnectivityManager.CALLBACK_CAP_CHANGED: return "CAP_CHANGED";
            case ConnectivityManager.CALLBACK_IP_CHANGED:  return "IP_CHANGED";
            case ConnectivityManager.CALLBACK_RELEASED:    return "RELEASED";
        }
        return "UNKNOWN";
    }

    /**
     * Notify other system services that set of active ifaces has changed.
     */
    private void notifyIfacesChanged() {
        try {
            mStatsService.forceUpdateIfaces();
        } catch (Exception ignored) {
        }
    }

    @Override
    public boolean addVpnAddress(String address, int prefixLength) {
        throwIfLockdownEnabled();
        int user = UserHandle.getUserId(Binder.getCallingUid());
        synchronized (mVpns) {
            return mVpns.get(user).addAddress(address, prefixLength);
        }
    }

    @Override
    public boolean removeVpnAddress(String address, int prefixLength) {
        throwIfLockdownEnabled();
        int user = UserHandle.getUserId(Binder.getCallingUid());
        synchronized (mVpns) {
            return mVpns.get(user).removeAddress(address, prefixLength);
        }
    }

    @Override
    public boolean setUnderlyingNetworksForVpn(Network[] networks) {
        throwIfLockdownEnabled();
        int user = UserHandle.getUserId(Binder.getCallingUid());
        boolean success;
        synchronized (mVpns) {
            success = mVpns.get(user).setUnderlyingNetworks(networks);
        }
        if (success) {
            notifyIfacesChanged();
        }
        return success;
    }

    @Override
    public void startNattKeepalive(Network network, int intervalSeconds, Messenger messenger,
            IBinder binder, String srcAddr, int srcPort, String dstAddr) {
        enforceKeepalivePermission();
        mKeepaliveTracker.startNattKeepalive(
                getNetworkAgentInfoForNetwork(network),
                intervalSeconds, messenger, binder,
                srcAddr, srcPort, dstAddr, ConnectivityManager.PacketKeepalive.NATT_PORT);
    }

    @Override
    public void stopKeepalive(Network network, int slot) {
        mHandler.sendMessage(mHandler.obtainMessage(
                NetworkAgent.CMD_STOP_PACKET_KEEPALIVE, slot, PacketKeepalive.SUCCESS, network));
    }

    @Override
    public void factoryReset() {
        enforceConnectivityInternalPermission();

        if (mUserManager.hasUserRestriction(UserManager.DISALLOW_NETWORK_RESET)) {
            return;
        }

        final int userId = UserHandle.getCallingUserId();

        // Turn airplane mode off
        setAirplaneMode(false);

        if (!mUserManager.hasUserRestriction(UserManager.DISALLOW_CONFIG_TETHERING)) {
            // Untether
            for (String tether : getTetheredIfaces()) {
                untether(tether);
            }
        }

        if (!mUserManager.hasUserRestriction(UserManager.DISALLOW_CONFIG_VPN)) {
            // Turn VPN off
            VpnConfig vpnConfig = getVpnConfig(userId);
            if (vpnConfig != null) {
                if (vpnConfig.legacy) {
                    prepareVpn(VpnConfig.LEGACY_VPN, VpnConfig.LEGACY_VPN, userId);
                } else {
                    // Prevent this app (packagename = vpnConfig.user) from initiating VPN connections
                    // in the future without user intervention.
                    setVpnPackageAuthorization(vpnConfig.user, userId, false);

                    prepareVpn(vpnConfig.user, VpnConfig.LEGACY_VPN, userId);
                }
            }
        }
    }
}<|MERGE_RESOLUTION|>--- conflicted
+++ resolved
@@ -1937,14 +1937,6 @@
                         if (networkCapabilities.hasCapability(NET_CAPABILITY_CAPTIVE_PORTAL) ||
                                 networkCapabilities.hasCapability(NET_CAPABILITY_VALIDATED)) {
                             Slog.wtf(TAG, "BUG: " + nai + " has CS-managed capability.");
-<<<<<<< HEAD
-                        }
-                        if (nai.created && !nai.networkCapabilities.equalImmutableCapabilities(
-                                networkCapabilities)) {
-                            Slog.wtf(TAG, "BUG: " + nai + " changed immutable capabilities: "
-                                    + nai.networkCapabilities + " -> " + networkCapabilities);
-=======
->>>>>>> 87f93fe6
                         }
                         if (nai.created && !nai.networkCapabilities.equalImmutableCapabilities(
                                 networkCapabilities)) {
@@ -3626,11 +3618,7 @@
         }
     }
 
-<<<<<<< HEAD
     private ArrayList<Integer> getSignalStrengthThresholds(NetworkAgentInfo nai) {
-=======
-    private int[] getSignalStrengthThresholds(NetworkAgentInfo nai) {
->>>>>>> 87f93fe6
         final SortedSet<Integer> thresholds = new TreeSet();
         synchronized (nai) {
             for (NetworkRequestInfo nri : mNetworkRequests.values()) {
@@ -3640,7 +3628,6 @@
                 }
             }
         }
-<<<<<<< HEAD
         return new ArrayList<Integer>(thresholds);
     }
 
@@ -3650,24 +3637,6 @@
         nai.asyncChannel.sendMessage(
                 android.net.NetworkAgent.CMD_SET_SIGNAL_STRENGTH_THRESHOLDS,
                 0, 0, thresholds);
-=======
-        // We can't just do something like:
-        //     return thresholds.toArray(new int[thresholds.size()]);
-        // because autoboxing does not work for primitive arrays.
-        final int[] out = new int[thresholds.size()];
-        int pos = 0;
-        for (Integer threshold : thresholds) {
-            out[pos] = threshold;
-            pos++;
-        }
-        return out;
-    }
-
-    private void updateSignalStrengthThresholds(NetworkAgentInfo nai) {
-        nai.asyncChannel.sendMessage(
-                android.net.NetworkAgent.CMD_SET_SIGNAL_STRENGTH_THRESHOLDS,
-                0, 0, getSignalStrengthThresholds(nai));
->>>>>>> 87f93fe6
     }
 
     @Override
