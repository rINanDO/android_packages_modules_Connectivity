--- conflicted
+++ resolved
@@ -594,15 +594,8 @@
         }
 
         mTethering = new Tethering(mContext, mNetd, statsService, this, mHandler.getLooper());
-<<<<<<< HEAD
-        mTetheringConfigValid = ((mTethering.getTetherableUsbRegexs().length != 0 ||
-                                  mTethering.getTetherableWifiRegexs().length != 0 ||
-                                  mTethering.getTetherableBluetoothRegexs().length != 0) &&
-                                 mTethering.getUpstreamIfaceTypes().length != 0);
+
         //set up the listener for user state for creating user VPNs
-=======
->>>>>>> 64031ab2
-
         IntentFilter intentFilter = new IntentFilter();
         intentFilter.addAction(Intent.ACTION_USER_STARTING);
         intentFilter.addAction(Intent.ACTION_USER_STOPPING);
