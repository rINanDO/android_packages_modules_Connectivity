LOCAL_PATH:= $(call my-dir)
include $(CLEAR_VARS)

LOCAL_SRC_FILES:=clatd.c dump.c checksum.c translate.c icmp.c ipv4.c ipv6.c config.c dns64.c logging.c getaddr.c getroute.c netlink_callbacks.c netlink_msg.c setif.c setroute.c mtu.c

<<<<<<< HEAD
LOCAL_CFLAGS := -Wall -Werror
LOCAL_C_INCLUDES := external/libnl-headers
LOCAL_STATIC_LIBRARIES := libnl_2
=======
LOCAL_CFLAGS := -Wall -Werror -Wunused-parameter
LOCAL_C_INCLUDES := external/libnl/include
LOCAL_STATIC_LIBRARIES := libnl
>>>>>>> 56ec161d
LOCAL_SHARED_LIBRARIES := libcutils liblog

# The clat daemon.
LOCAL_MODULE := clatd

include $(BUILD_EXECUTABLE)


# The configuration file.
include $(CLEAR_VARS)

LOCAL_MODULE := clatd.conf
LOCAL_MODULE_CLASS := ETC
LOCAL_MODULE_PATH := $(TARGET_OUT)/etc
LOCAL_SRC_FILES := $(LOCAL_MODULE)

include $(BUILD_PREBUILT)


# Unit tests.
include $(CLEAR_VARS)

LOCAL_MODULE := clatd_test
LOCAL_CFLAGS := -Wall -Werror -Wunused-parameter
LOCAL_SRC_FILES := clatd_test.cpp dump.c checksum.c translate.c icmp.c ipv4.c ipv6.c logging.c
LOCAL_MODULE_TAGS := eng tests
LOCAL_SHARED_LIBRARIES := liblog
LOCAL_MODULE_PATH := $(TARGET_OUT)/bin

include $(BUILD_NATIVE_TEST)<|MERGE_RESOLUTION|>--- conflicted
+++ resolved
@@ -3,15 +3,9 @@
 
 LOCAL_SRC_FILES:=clatd.c dump.c checksum.c translate.c icmp.c ipv4.c ipv6.c config.c dns64.c logging.c getaddr.c getroute.c netlink_callbacks.c netlink_msg.c setif.c setroute.c mtu.c
 
-<<<<<<< HEAD
-LOCAL_CFLAGS := -Wall -Werror
-LOCAL_C_INCLUDES := external/libnl-headers
-LOCAL_STATIC_LIBRARIES := libnl_2
-=======
 LOCAL_CFLAGS := -Wall -Werror -Wunused-parameter
 LOCAL_C_INCLUDES := external/libnl/include
 LOCAL_STATIC_LIBRARIES := libnl
->>>>>>> 56ec161d
 LOCAL_SHARED_LIBRARIES := libcutils liblog
 
 # The clat daemon.
