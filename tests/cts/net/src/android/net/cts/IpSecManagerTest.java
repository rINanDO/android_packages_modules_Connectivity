/*
 * Copyright (C) 2017 The Android Open Source Project
 *
 * Licensed under the Apache License, Version 2.0 (the "License");
 * you may not use this file except in compliance with the License.
 * You may obtain a copy of the License at
 *
 *      http://www.apache.org/licenses/LICENSE-2.0
 *
 * Unless required by applicable law or agreed to in writing, software
 * distributed under the License is distributed on an "AS IS" BASIS,
 * WITHOUT WARRANTIES OR CONDITIONS OF ANY KIND, either express or implied.
 * See the License for the specific language governing permissions and
 * limitations under the License.
 */

package android.net.cts;

<<<<<<< HEAD
=======
import static android.net.IpSecAlgorithm.AUTH_AES_CMAC;
>>>>>>> c056232f
import static android.net.IpSecAlgorithm.AUTH_AES_XCBC;
import static android.net.IpSecAlgorithm.AUTH_CRYPT_AES_GCM;
import static android.net.IpSecAlgorithm.AUTH_CRYPT_CHACHA20_POLY1305;
import static android.net.IpSecAlgorithm.AUTH_HMAC_MD5;
import static android.net.IpSecAlgorithm.AUTH_HMAC_SHA1;
import static android.net.IpSecAlgorithm.AUTH_HMAC_SHA256;
import static android.net.IpSecAlgorithm.AUTH_HMAC_SHA384;
import static android.net.IpSecAlgorithm.AUTH_HMAC_SHA512;
import static android.net.IpSecAlgorithm.CRYPT_AES_CBC;
import static android.net.IpSecAlgorithm.CRYPT_AES_CTR;
import static android.net.cts.PacketUtils.AES_CBC_BLK_SIZE;
import static android.net.cts.PacketUtils.AES_CBC_IV_LEN;
<<<<<<< HEAD
=======
import static android.net.cts.PacketUtils.AES_CMAC_ICV_LEN;
import static android.net.cts.PacketUtils.AES_CMAC_KEY_LEN;
>>>>>>> c056232f
import static android.net.cts.PacketUtils.AES_CTR_BLK_SIZE;
import static android.net.cts.PacketUtils.AES_CTR_IV_LEN;
import static android.net.cts.PacketUtils.AES_CTR_KEY_LEN;
import static android.net.cts.PacketUtils.AES_GCM_BLK_SIZE;
import static android.net.cts.PacketUtils.AES_GCM_IV_LEN;
import static android.net.cts.PacketUtils.AES_XCBC_ICV_LEN;
import static android.net.cts.PacketUtils.AES_XCBC_KEY_LEN;
import static android.net.cts.PacketUtils.CHACHA20_POLY1305_BLK_SIZE;
import static android.net.cts.PacketUtils.CHACHA20_POLY1305_ICV_LEN;
import static android.net.cts.PacketUtils.CHACHA20_POLY1305_IV_LEN;
import static android.net.cts.PacketUtils.HMAC_SHA512_ICV_LEN;
import static android.net.cts.PacketUtils.HMAC_SHA512_KEY_LEN;
import static android.net.cts.PacketUtils.IP4_HDRLEN;
import static android.net.cts.PacketUtils.IP6_HDRLEN;
import static android.net.cts.PacketUtils.TCP_HDRLEN_WITH_TIMESTAMP_OPT;
import static android.net.cts.PacketUtils.UDP_HDRLEN;
import static android.system.OsConstants.IPPROTO_TCP;
import static android.system.OsConstants.IPPROTO_UDP;

import static com.android.compatibility.common.util.PropertyUtil.getFirstApiLevel;
import static com.android.compatibility.common.util.PropertyUtil.getVendorApiLevel;

import static org.junit.Assert.assertArrayEquals;
import static org.junit.Assert.assertEquals;
import static org.junit.Assert.assertTrue;
import static org.junit.Assert.fail;
import static org.junit.Assume.assumeTrue;

import android.net.IpSecAlgorithm;
import android.net.IpSecManager;
import android.net.IpSecTransform;
import android.net.TrafficStats;
import android.os.Build;
import android.platform.test.annotations.AppModeFull;
import android.system.ErrnoException;
import android.system.Os;
import android.system.OsConstants;

import androidx.test.InstrumentationRegistry;
import androidx.test.runner.AndroidJUnit4;

import com.android.testutils.DevSdkIgnoreRule;
import com.android.testutils.DevSdkIgnoreRule.IgnoreUpTo;
import com.android.testutils.SkipPresubmit;

import org.junit.Rule;
import org.junit.Test;
import org.junit.runner.RunWith;

import java.io.FileDescriptor;
import java.io.IOException;
import java.net.DatagramPacket;
import java.net.DatagramSocket;
import java.net.Inet6Address;
import java.net.InetAddress;
import java.util.Arrays;
import java.util.HashMap;
import java.util.Map;
import java.util.Map.Entry;
import java.util.Set;

@RunWith(AndroidJUnit4.class)
@AppModeFull(reason = "Socket cannot bind in instant app mode")
public class IpSecManagerTest extends IpSecBaseTest {
    @Rule public final DevSdkIgnoreRule ignoreRule = new DevSdkIgnoreRule();

    private static final String TAG = IpSecManagerTest.class.getSimpleName();

    private static final InetAddress GOOGLE_DNS_4 = InetAddress.parseNumericAddress("8.8.8.8");
    private static final InetAddress GOOGLE_DNS_6 =
            InetAddress.parseNumericAddress("2001:4860:4860::8888");

    private static final InetAddress[] GOOGLE_DNS_LIST =
            new InetAddress[] {GOOGLE_DNS_4, GOOGLE_DNS_6};

    private static final int DROID_SPI = 0xD1201D;
    private static final int MAX_PORT_BIND_ATTEMPTS = 10;

    private static final byte[] AEAD_KEY = getKey(288);

    /*
     * Allocate a random SPI
     * Allocate a specific SPI using previous randomly created SPI value
     * Realloc the same SPI that was specifically created (expect SpiUnavailable)
     * Close SPIs
     */
    @Test
    public void testAllocSpi() throws Exception {
        for (InetAddress addr : GOOGLE_DNS_LIST) {
            IpSecManager.SecurityParameterIndex randomSpi = null, droidSpi = null;
            randomSpi = mISM.allocateSecurityParameterIndex(addr);
            assertTrue(
                    "Failed to receive a valid SPI",
                    randomSpi.getSpi() != IpSecManager.INVALID_SECURITY_PARAMETER_INDEX);

            droidSpi = mISM.allocateSecurityParameterIndex(addr, DROID_SPI);
            assertTrue("Failed to allocate specified SPI, " + DROID_SPI,
                    droidSpi.getSpi() == DROID_SPI);

            try {
                mISM.allocateSecurityParameterIndex(addr, DROID_SPI);
                fail("Duplicate SPI was allowed to be created");
            } catch (IpSecManager.SpiUnavailableException expected) {
                // This is a success case because we expect a dupe SPI to throw
            }

            randomSpi.close();
            droidSpi.close();
        }
    }

    /** This function finds an available port */
    private static int findUnusedPort() throws Exception {
        // Get an available port.
        DatagramSocket s = new DatagramSocket();
        int port = s.getLocalPort();
        s.close();
        return port;
    }

    private static FileDescriptor getBoundUdpSocket(InetAddress address) throws Exception {
        FileDescriptor sock =
                Os.socket(getDomain(address), OsConstants.SOCK_DGRAM, OsConstants.IPPROTO_UDP);

        for (int i = 0; i < MAX_PORT_BIND_ATTEMPTS; i++) {
            try {
                int port = findUnusedPort();
                Os.bind(sock, address, port);
                break;
            } catch (ErrnoException e) {
                // Someone claimed the port since we called findUnusedPort.
                if (e.errno == OsConstants.EADDRINUSE) {
                    if (i == MAX_PORT_BIND_ATTEMPTS - 1) {

                        fail("Failed " + MAX_PORT_BIND_ATTEMPTS + " attempts to bind to a port");
                    }
                    continue;
                }
                throw e.rethrowAsIOException();
            }
        }
        return sock;
    }

    private void checkUnconnectedUdp(IpSecTransform transform, InetAddress local, int sendCount,
                                     boolean useJavaSockets) throws Exception {
        GenericUdpSocket sockLeft = null, sockRight = null;
        if (useJavaSockets) {
            SocketPair<JavaUdpSocket> sockets = getJavaUdpSocketPair(local, mISM, transform, false);
            sockLeft = sockets.mLeftSock;
            sockRight = sockets.mRightSock;
        } else {
            SocketPair<NativeUdpSocket> sockets =
                    getNativeUdpSocketPair(local, mISM, transform, false);
            sockLeft = sockets.mLeftSock;
            sockRight = sockets.mRightSock;
        }

        for (int i = 0; i < sendCount; i++) {
            byte[] in;

            sockLeft.sendTo(TEST_DATA, local, sockRight.getPort());
            in = sockRight.receive();
            assertArrayEquals("Left-to-right encrypted data did not match.", TEST_DATA, in);

            sockRight.sendTo(TEST_DATA, local, sockLeft.getPort());
            in = sockLeft.receive();
            assertArrayEquals("Right-to-left encrypted data did not match.", TEST_DATA, in);
        }

        sockLeft.close();
        sockRight.close();
    }

    private void checkTcp(IpSecTransform transform, InetAddress local, int sendCount,
                          boolean useJavaSockets) throws Exception {
        GenericTcpSocket client = null, accepted = null;
        if (useJavaSockets) {
            SocketPair<JavaTcpSocket> sockets = getJavaTcpSocketPair(local, mISM, transform);
            client = sockets.mLeftSock;
            accepted = sockets.mRightSock;
        } else {
            SocketPair<NativeTcpSocket> sockets = getNativeTcpSocketPair(local, mISM, transform);
            client = sockets.mLeftSock;
            accepted = sockets.mRightSock;
        }

        // Wait for TCP handshake packets to be counted
        StatsChecker.waitForNumPackets(3); // (SYN, SYN+ACK, ACK)

        // Reset StatsChecker, to ignore negotiation overhead.
        StatsChecker.initStatsChecker();
        for (int i = 0; i < sendCount; i++) {
            byte[] in;

            client.send(TEST_DATA);
            in = accepted.receive();
            assertArrayEquals("Client-to-server encrypted data did not match.", TEST_DATA, in);

            // Allow for newest data + ack packets to be returned before sending next packet
            // Also add the number of expected packets in each of the previous runs (4 per run)
            StatsChecker.waitForNumPackets(2 + (4 * i));

            accepted.send(TEST_DATA);
            in = client.receive();
            assertArrayEquals("Server-to-client encrypted data did not match.", TEST_DATA, in);

            // Allow for all data + ack packets to be returned before sending next packet
            // Also add the number of expected packets in each of the previous runs (4 per run)
            StatsChecker.waitForNumPackets(4 * (i + 1));
        }

        // Transforms should not be removed from the sockets, otherwise FIN packets will be sent
        //     unencrypted.
        // This test also unfortunately happens to rely on a nuance of the cleanup order. By
        //     keeping the policy on the socket, but removing the SA before lingering FIN packets
        //     are sent (at an undetermined later time), the FIN packets are dropped. Without this,
        //     we run into all kinds of headaches trying to test data accounting (unsolicited
        //     packets mysteriously appearing and messing up our counters)
        // The right way to close sockets is to set SO_LINGER to ensure synchronous closure,
        //     closing the sockets, and then closing the transforms. See documentation for the
        //     Socket or FileDescriptor flavors of applyTransportModeTransform() in IpSecManager
        //     for more details.

        client.close();
        accepted.close();
    }

    /*
     * Alloc outbound SPI
     * Alloc inbound SPI
     * Create transport mode transform
     * open socket
     * apply transform to socket
     * send data on socket
     * release transform
     * send data (expect exception)
     */
    @Test
    public void testCreateTransform() throws Exception {
        InetAddress localAddr = InetAddress.getByName(IPV4_LOOPBACK);
        IpSecManager.SecurityParameterIndex spi =
                mISM.allocateSecurityParameterIndex(localAddr);

        IpSecTransform transform =
                new IpSecTransform.Builder(InstrumentationRegistry.getContext())
                        .setEncryption(new IpSecAlgorithm(IpSecAlgorithm.CRYPT_AES_CBC, CRYPT_KEY))
                        .setAuthentication(
                                new IpSecAlgorithm(
                                        IpSecAlgorithm.AUTH_HMAC_SHA256,
                                        AUTH_KEY,
                                        AUTH_KEY.length * 8))
                        .buildTransportModeTransform(localAddr, spi);

        final boolean [][] applyInApplyOut = {
                {false, false}, {false, true}, {true, false}, {true,true}};
        final byte[] data = new String("Best test data ever!").getBytes("UTF-8");
        final DatagramPacket outPacket = new DatagramPacket(data, 0, data.length, localAddr, 0);

        byte[] in = new byte[data.length];
        DatagramPacket inPacket = new DatagramPacket(in, in.length);
        DatagramSocket localSocket;
        int localPort;

        for(boolean[] io : applyInApplyOut) {
            boolean applyIn = io[0];
            boolean applyOut = io[1];
            // Bind localSocket to a random available port.
            localSocket = new DatagramSocket(0);
            localPort = localSocket.getLocalPort();
            localSocket.setSoTimeout(200);
            outPacket.setPort(localPort);
            if (applyIn) {
                mISM.applyTransportModeTransform(
                        localSocket, IpSecManager.DIRECTION_IN, transform);
            }
            if (applyOut) {
                mISM.applyTransportModeTransform(
                        localSocket, IpSecManager.DIRECTION_OUT, transform);
            }
            if (applyIn == applyOut) {
                localSocket.send(outPacket);
                localSocket.receive(inPacket);
                assertTrue("Encapsulated data did not match.",
                        Arrays.equals(outPacket.getData(), inPacket.getData()));
                mISM.removeTransportModeTransforms(localSocket);
                localSocket.close();
            } else {
                try {
                    localSocket.send(outPacket);
                    localSocket.receive(inPacket);
                } catch (IOException e) {
                    continue;
                } finally {
                    mISM.removeTransportModeTransforms(localSocket);
                    localSocket.close();
                }
                // FIXME: This check is disabled because sockets currently receive data
                // if there is a valid SA for decryption, even when the input policy is
                // not applied to a socket.
                //  fail("Data IO should fail on asymmetrical transforms! + Input="
                //          + applyIn + " Output=" + applyOut);
            }
        }
        transform.close();
    }

    /** Snapshot of TrafficStats as of initStatsChecker call for later comparisons */
    private static class StatsChecker {
        private static final double ERROR_MARGIN_BYTES = 1.05;
        private static final double ERROR_MARGIN_PKTS = 1.05;
        private static final int MAX_WAIT_TIME_MILLIS = 1000;

        private static long uidTxBytes;
        private static long uidRxBytes;
        private static long uidTxPackets;
        private static long uidRxPackets;

        private static long ifaceTxBytes;
        private static long ifaceRxBytes;
        private static long ifaceTxPackets;
        private static long ifaceRxPackets;

        /**
         * This method counts the number of incoming packets, polling intermittently up to
         * MAX_WAIT_TIME_MILLIS.
         */
        private static void waitForNumPackets(int numPackets) throws Exception {
            long uidTxDelta = 0;
            long uidRxDelta = 0;
            for (int i = 0; i < 100; i++) {
                uidTxDelta = TrafficStats.getUidTxPackets(Os.getuid()) - uidTxPackets;
                uidRxDelta = TrafficStats.getUidRxPackets(Os.getuid()) - uidRxPackets;

                // TODO: Check Rx packets as well once kernel security policy bug is fixed.
                // (b/70635417)
                if (uidTxDelta >= numPackets) {
                    return;
                }
                Thread.sleep(MAX_WAIT_TIME_MILLIS / 100);
            }
            fail(
                    "Not enough traffic was recorded to satisfy the provided conditions: wanted "
                            + numPackets
                            + ", got "
                            + uidTxDelta
                            + " tx and "
                            + uidRxDelta
                            + " rx packets");
        }

        private static void assertUidStatsDelta(
                int expectedTxByteDelta,
                int expectedTxPacketDelta,
                int minRxByteDelta,
                int maxRxByteDelta,
                int expectedRxPacketDelta) {
            long newUidTxBytes = TrafficStats.getUidTxBytes(Os.getuid());
            long newUidRxBytes = TrafficStats.getUidRxBytes(Os.getuid());
            long newUidTxPackets = TrafficStats.getUidTxPackets(Os.getuid());
            long newUidRxPackets = TrafficStats.getUidRxPackets(Os.getuid());

            assertEquals(expectedTxByteDelta, newUidTxBytes - uidTxBytes);
            assertTrue(
                    newUidRxBytes - uidRxBytes >= minRxByteDelta
                            && newUidRxBytes - uidRxBytes <= maxRxByteDelta);
            assertEquals(expectedTxPacketDelta, newUidTxPackets - uidTxPackets);
            assertEquals(expectedRxPacketDelta, newUidRxPackets - uidRxPackets);
        }

        private static void assertIfaceStatsDelta(
                int expectedTxByteDelta,
                int expectedTxPacketDelta,
                int expectedRxByteDelta,
                int expectedRxPacketDelta)
                throws IOException {
            long newIfaceTxBytes = TrafficStats.getLoopbackTxBytes();
            long newIfaceRxBytes = TrafficStats.getLoopbackRxBytes();
            long newIfaceTxPackets = TrafficStats.getLoopbackTxPackets();
            long newIfaceRxPackets = TrafficStats.getLoopbackRxPackets();

            // Check that iface stats are within an acceptable range; data might be sent
            // on the local interface by other apps.
            assertApproxEquals(
                    ifaceTxBytes, newIfaceTxBytes, expectedTxByteDelta, ERROR_MARGIN_BYTES);
            assertApproxEquals(
                    ifaceRxBytes, newIfaceRxBytes, expectedRxByteDelta, ERROR_MARGIN_BYTES);
            assertApproxEquals(
                    ifaceTxPackets, newIfaceTxPackets, expectedTxPacketDelta, ERROR_MARGIN_PKTS);
            assertApproxEquals(
                    ifaceRxPackets, newIfaceRxPackets, expectedRxPacketDelta, ERROR_MARGIN_PKTS);
        }

        private static void assertApproxEquals(
                long oldStats, long newStats, int expectedDelta, double errorMargin) {
            assertTrue(expectedDelta <= newStats - oldStats);
            assertTrue((expectedDelta * errorMargin) > newStats - oldStats);
        }

        private static void initStatsChecker() throws Exception {
            uidTxBytes = TrafficStats.getUidTxBytes(Os.getuid());
            uidRxBytes = TrafficStats.getUidRxBytes(Os.getuid());
            uidTxPackets = TrafficStats.getUidTxPackets(Os.getuid());
            uidRxPackets = TrafficStats.getUidRxPackets(Os.getuid());

            ifaceTxBytes = TrafficStats.getLoopbackTxBytes();
            ifaceRxBytes = TrafficStats.getLoopbackRxBytes();
            ifaceTxPackets = TrafficStats.getLoopbackTxPackets();
            ifaceRxPackets = TrafficStats.getLoopbackRxPackets();
        }
    }

    private int getTruncLenBits(IpSecAlgorithm authOrAead) {
        return authOrAead == null ? 0 : authOrAead.getTruncationLengthBits();
    }

    private int getIvLen(IpSecAlgorithm cryptOrAead) {
        if (cryptOrAead == null) { return 0; }

        switch (cryptOrAead.getName()) {
            case IpSecAlgorithm.CRYPT_AES_CBC:
                return AES_CBC_IV_LEN;
            case IpSecAlgorithm.CRYPT_AES_CTR:
                return AES_CTR_IV_LEN;
            case IpSecAlgorithm.AUTH_CRYPT_AES_GCM:
                return AES_GCM_IV_LEN;
            case IpSecAlgorithm.AUTH_CRYPT_CHACHA20_POLY1305:
                return CHACHA20_POLY1305_IV_LEN;
            default:
                throw new IllegalArgumentException(
                        "IV length unknown for algorithm" + cryptOrAead.getName());
        }
    }

    private int getBlkSize(IpSecAlgorithm cryptOrAead) {
        // RFC 4303, section 2.4 states that ciphertext plus pad_len, next_header fields must
        //     terminate on a 4-byte boundary. Thus, the minimum ciphertext block size is 4 bytes.
        if (cryptOrAead == null) { return 4; }

        switch (cryptOrAead.getName()) {
            case IpSecAlgorithm.CRYPT_AES_CBC:
                return AES_CBC_BLK_SIZE;
            case IpSecAlgorithm.CRYPT_AES_CTR:
                return AES_CTR_BLK_SIZE;
            case IpSecAlgorithm.AUTH_CRYPT_AES_GCM:
                return AES_GCM_BLK_SIZE;
            case IpSecAlgorithm.AUTH_CRYPT_CHACHA20_POLY1305:
                return CHACHA20_POLY1305_BLK_SIZE;
            default:
                throw new IllegalArgumentException(
                        "Blk size unknown for algorithm" + cryptOrAead.getName());
        }
    }

    public void checkTransform(
            int protocol,
            String localAddress,
            IpSecAlgorithm crypt,
            IpSecAlgorithm auth,
            IpSecAlgorithm aead,
            boolean doUdpEncap,
            int sendCount,
            boolean useJavaSockets)
            throws Exception {
        StatsChecker.initStatsChecker();
        InetAddress local = InetAddress.getByName(localAddress);

        try (IpSecManager.UdpEncapsulationSocket encapSocket = mISM.openUdpEncapsulationSocket();
                IpSecManager.SecurityParameterIndex spi =
                        mISM.allocateSecurityParameterIndex(local)) {

            IpSecTransform.Builder transformBuilder =
                    new IpSecTransform.Builder(InstrumentationRegistry.getContext());
            if (crypt != null) {
                transformBuilder.setEncryption(crypt);
            }
            if (auth != null) {
                transformBuilder.setAuthentication(auth);
            }
            if (aead != null) {
                transformBuilder.setAuthenticatedEncryption(aead);
            }

            if (doUdpEncap) {
                transformBuilder =
                        transformBuilder.setIpv4Encapsulation(encapSocket, encapSocket.getPort());
            }

            int ipHdrLen = local instanceof Inet6Address ? IP6_HDRLEN : IP4_HDRLEN;
            int transportHdrLen = 0;
            int udpEncapLen = doUdpEncap ? UDP_HDRLEN : 0;

            try (IpSecTransform transform =
                        transformBuilder.buildTransportModeTransform(local, spi)) {
                if (protocol == IPPROTO_TCP) {
                    transportHdrLen = TCP_HDRLEN_WITH_TIMESTAMP_OPT;
                    checkTcp(transform, local, sendCount, useJavaSockets);
                } else if (protocol == IPPROTO_UDP) {
                    transportHdrLen = UDP_HDRLEN;

                    // TODO: Also check connected udp.
                    checkUnconnectedUdp(transform, local, sendCount, useJavaSockets);
                } else {
                    throw new IllegalArgumentException("Invalid protocol");
                }
            }

            checkStatsChecker(
                    protocol,
                    ipHdrLen,
                    transportHdrLen,
                    udpEncapLen,
                    sendCount,
                    getIvLen(crypt != null ? crypt : aead),
                    getBlkSize(crypt != null ? crypt : aead),
                    getTruncLenBits(auth != null ? auth : aead));
        }
    }

    private void checkStatsChecker(
            int protocol,
            int ipHdrLen,
            int transportHdrLen,
            int udpEncapLen,
            int sendCount,
            int ivLen,
            int blkSize,
            int truncLenBits)
            throws Exception {
        int innerPacketSize = TEST_DATA.length + transportHdrLen + ipHdrLen;
        int outerPacketSize =
                PacketUtils.calculateEspPacketSize(
                                TEST_DATA.length + transportHdrLen, ivLen, blkSize, truncLenBits)
                        + udpEncapLen
                        + ipHdrLen;

        int expectedOuterBytes = outerPacketSize * sendCount;
        int expectedInnerBytes = innerPacketSize * sendCount;
        int expectedPackets = sendCount;

        // Each run sends two packets, one in each direction.
        sendCount *= 2;
        expectedOuterBytes *= 2;
        expectedInnerBytes *= 2;
        expectedPackets *= 2;

        // Add TCP ACKs for data packets
        if (protocol == IPPROTO_TCP) {
            int encryptedTcpPktSize =
                    PacketUtils.calculateEspPacketSize(
                            TCP_HDRLEN_WITH_TIMESTAMP_OPT, ivLen, blkSize, truncLenBits);

            // Add data packet ACKs
            expectedOuterBytes += (encryptedTcpPktSize + udpEncapLen + ipHdrLen) * (sendCount);
            expectedInnerBytes += (TCP_HDRLEN_WITH_TIMESTAMP_OPT + ipHdrLen) * (sendCount);
            expectedPackets += sendCount;
        }

        StatsChecker.waitForNumPackets(expectedPackets);

        // eBPF only counts inner packets, whereas xt_qtaguid counts outer packets. Allow both
        StatsChecker.assertUidStatsDelta(
                expectedOuterBytes,
                expectedPackets,
                expectedInnerBytes,
                expectedOuterBytes,
                expectedPackets);

        // Unreliable at low numbers due to potential interference from other processes.
        if (sendCount >= 1000) {
            StatsChecker.assertIfaceStatsDelta(
                    expectedOuterBytes, expectedPackets, expectedOuterBytes, expectedPackets);
        }
    }

    private void checkIkePacket(
            NativeUdpSocket wrappedEncapSocket, InetAddress localAddr) throws Exception {
        StatsChecker.initStatsChecker();

        try (NativeUdpSocket remoteSocket = new NativeUdpSocket(getBoundUdpSocket(localAddr))) {

            // Append IKE/ESP header - 4 bytes of SPI, 4 bytes of seq number, all zeroed out
            // If the first four bytes are zero, assume non-ESP (IKE traffic)
            byte[] dataWithEspHeader = new byte[TEST_DATA.length + 8];
            System.arraycopy(TEST_DATA, 0, dataWithEspHeader, 8, TEST_DATA.length);

            // Send the IKE packet from remoteSocket to wrappedEncapSocket. Since IKE packets
            // are multiplexed over the socket, we expect them to appear on the encap socket
            // (as opposed to being decrypted and received on the non-encap socket)
            remoteSocket.sendTo(dataWithEspHeader, localAddr, wrappedEncapSocket.getPort());
            byte[] in = wrappedEncapSocket.receive();
            assertArrayEquals("Encapsulated data did not match.", dataWithEspHeader, in);

            // Also test that the IKE socket can send data out.
            wrappedEncapSocket.sendTo(dataWithEspHeader, localAddr, remoteSocket.getPort());
            in = remoteSocket.receive();
            assertArrayEquals("Encapsulated data did not match.", dataWithEspHeader, in);

            // Calculate expected packet sizes. Always use IPv4 header, since our kernels only
            // guarantee support of UDP encap on IPv4.
            int expectedNumPkts = 2;
            int expectedPacketSize =
                    expectedNumPkts * (dataWithEspHeader.length + UDP_HDRLEN + IP4_HDRLEN);

            StatsChecker.waitForNumPackets(expectedNumPkts);
            StatsChecker.assertUidStatsDelta(
                    expectedPacketSize,
                    expectedNumPkts,
                    expectedPacketSize,
                    expectedPacketSize,
                    expectedNumPkts);
            StatsChecker.assertIfaceStatsDelta(
                    expectedPacketSize, expectedNumPkts, expectedPacketSize, expectedNumPkts);
        }
    }

    @Test
    public void testIkeOverUdpEncapSocket() throws Exception {
        // IPv6 not supported for UDP-encap-ESP
        InetAddress local = InetAddress.getByName(IPV4_LOOPBACK);
        try (IpSecManager.UdpEncapsulationSocket encapSocket = mISM.openUdpEncapsulationSocket()) {
            NativeUdpSocket wrappedEncapSocket =
                    new NativeUdpSocket(encapSocket.getFileDescriptor());
            checkIkePacket(wrappedEncapSocket, local);

            // Now try with a transform applied to a socket using this Encap socket
            IpSecAlgorithm crypt = new IpSecAlgorithm(IpSecAlgorithm.CRYPT_AES_CBC, CRYPT_KEY);
            IpSecAlgorithm auth = new IpSecAlgorithm(IpSecAlgorithm.AUTH_HMAC_MD5, getKey(128), 96);

            try (IpSecManager.SecurityParameterIndex spi =
                            mISM.allocateSecurityParameterIndex(local);
                    IpSecTransform transform =
                            new IpSecTransform.Builder(InstrumentationRegistry.getContext())
                                    .setEncryption(crypt)
                                    .setAuthentication(auth)
                                    .setIpv4Encapsulation(encapSocket, encapSocket.getPort())
                                    .buildTransportModeTransform(local, spi);
                    JavaUdpSocket localSocket = new JavaUdpSocket(local)) {
                applyTransformBidirectionally(mISM, transform, localSocket);

                checkIkePacket(wrappedEncapSocket, local);
            }
        }
    }

    // TODO: Check IKE over ESP sockets (IPv4, IPv6) - does this need SOCK_RAW?

    /* TODO: Re-enable these when policy matcher works for reflected packets
     *
     * The issue here is that A sends to B, and everything is new; therefore PREROUTING counts
     * correctly. But it appears that the security path is not cleared afterwards, thus when A
     * sends an ACK back to B, the policy matcher flags it as a "IPSec" packet. See b/70635417
     */

    // public void testInterfaceCountersTcp4() throws Exception {
    //     IpSecAlgorithm crypt = new IpSecAlgorithm(IpSecAlgorithm.CRYPT_AES_CBC, CRYPT_KEY);
    //     IpSecAlgorithm auth = new IpSecAlgorithm(
    //             IpSecAlgorithm.AUTH_HMAC_MD5, getKey(128), 96);
    //     checkTransform(IPPROTO_TCP, IPV4_LOOPBACK, crypt, auth, false, 1000);
    // }

    // public void testInterfaceCountersTcp6() throws Exception {
    //     IpSecAlgorithm crypt = new IpSecAlgorithm(IpSecAlgorithm.CRYPT_AES_CBC, CRYPT_KEY);
    //     IpSecAlgorithm auth = new IpSecAlgorithm(
    //             IpSecAlgorithm.AUTH_HMAC_MD5, getKey(128), 96);
    //     checkTransform(IPPROTO_TCP, IPV6_LOOPBACK, crypt, auth, false, 1000);
    // }

    // public void testInterfaceCountersTcp4UdpEncap() throws Exception {
    //     IpSecAlgorithm crypt = new IpSecAlgorithm(IpSecAlgorithm.CRYPT_AES_CBC, CRYPT_KEY);
    //     IpSecAlgorithm auth =
    //             new IpSecAlgorithm(IpSecAlgorithm.AUTH_HMAC_MD5, getKey(128), 96);
    //     checkTransform(IPPROTO_TCP, IPV4_LOOPBACK, crypt, auth, true, 1000);
    // }

    @IgnoreUpTo(Build.VERSION_CODES.R)
    @Test
    public void testGetSupportedAlgorithms() throws Exception {
        final Map<String, Integer> algoToRequiredMinSdk = new HashMap<>();
        algoToRequiredMinSdk.put(CRYPT_AES_CBC, Build.VERSION_CODES.P);
        algoToRequiredMinSdk.put(AUTH_HMAC_MD5, Build.VERSION_CODES.P);
        algoToRequiredMinSdk.put(AUTH_HMAC_SHA1, Build.VERSION_CODES.P);
        algoToRequiredMinSdk.put(AUTH_HMAC_SHA256, Build.VERSION_CODES.P);
        algoToRequiredMinSdk.put(AUTH_HMAC_SHA384, Build.VERSION_CODES.P);
        algoToRequiredMinSdk.put(AUTH_HMAC_SHA512, Build.VERSION_CODES.P);
        algoToRequiredMinSdk.put(AUTH_CRYPT_AES_GCM, Build.VERSION_CODES.P);

        // TODO: b/170424293 Use Build.VERSION_CODES.S when is finalized
        algoToRequiredMinSdk.put(CRYPT_AES_CTR, Build.VERSION_CODES.R + 1);
<<<<<<< HEAD
=======
        algoToRequiredMinSdk.put(AUTH_AES_CMAC, Build.VERSION_CODES.R + 1);
>>>>>>> c056232f
        algoToRequiredMinSdk.put(AUTH_AES_XCBC, Build.VERSION_CODES.R + 1);
        algoToRequiredMinSdk.put(AUTH_CRYPT_CHACHA20_POLY1305, Build.VERSION_CODES.R + 1);

        final Set<String> supportedAlgos = IpSecAlgorithm.getSupportedAlgorithms();

        // Verify all supported algorithms are valid
        for (String algo : supportedAlgos) {
            assertTrue("Found invalid algo " + algo, algoToRequiredMinSdk.keySet().contains(algo));
        }

        // Verify all mandatory algorithms are supported
        for (Entry<String, Integer> entry : algoToRequiredMinSdk.entrySet()) {
            if (Math.min(getFirstApiLevel(), getVendorApiLevel()) >= entry.getValue()) {
                assertTrue(
                        "Fail to support " + entry.getKey(),
                        supportedAlgos.contains(entry.getKey()));
            }
        }
    }

    @Test
    public void testInterfaceCountersUdp4() throws Exception {
        IpSecAlgorithm crypt = new IpSecAlgorithm(IpSecAlgorithm.CRYPT_AES_CBC, CRYPT_KEY);
        IpSecAlgorithm auth = new IpSecAlgorithm(IpSecAlgorithm.AUTH_HMAC_MD5, getKey(128), 96);
        checkTransform(IPPROTO_UDP, IPV4_LOOPBACK, crypt, auth, null, false, 1000, false);
    }

    @Test
    public void testInterfaceCountersUdp6() throws Exception {
        IpSecAlgorithm crypt = new IpSecAlgorithm(IpSecAlgorithm.CRYPT_AES_CBC, CRYPT_KEY);
        IpSecAlgorithm auth = new IpSecAlgorithm(IpSecAlgorithm.AUTH_HMAC_MD5, getKey(128), 96);
        checkTransform(IPPROTO_UDP, IPV6_LOOPBACK, crypt, auth, null, false, 1000, false);
    }

    @Test
    public void testInterfaceCountersUdp4UdpEncap() throws Exception {
        IpSecAlgorithm crypt = new IpSecAlgorithm(IpSecAlgorithm.CRYPT_AES_CBC, CRYPT_KEY);
        IpSecAlgorithm auth = new IpSecAlgorithm(IpSecAlgorithm.AUTH_HMAC_MD5, getKey(128), 96);
        checkTransform(IPPROTO_UDP, IPV4_LOOPBACK, crypt, auth, null, true, 1000, false);
    }

    @Test
    public void testAesCbcHmacMd5Tcp4() throws Exception {
        IpSecAlgorithm crypt = new IpSecAlgorithm(IpSecAlgorithm.CRYPT_AES_CBC, CRYPT_KEY);
        IpSecAlgorithm auth = new IpSecAlgorithm(IpSecAlgorithm.AUTH_HMAC_MD5, getKey(128), 96);
        checkTransform(IPPROTO_TCP, IPV4_LOOPBACK, crypt, auth, null, false, 1, false);
        checkTransform(IPPROTO_TCP, IPV4_LOOPBACK, crypt, auth, null, false, 1, true);
    }

    @Test
    @SkipPresubmit(reason = "b/186608065 - kernel 5.10 regression in TrafficStats with ipsec")
    public void testAesCbcHmacMd5Tcp6() throws Exception {
        IpSecAlgorithm crypt = new IpSecAlgorithm(IpSecAlgorithm.CRYPT_AES_CBC, CRYPT_KEY);
        IpSecAlgorithm auth = new IpSecAlgorithm(IpSecAlgorithm.AUTH_HMAC_MD5, getKey(128), 96);
        checkTransform(IPPROTO_TCP, IPV6_LOOPBACK, crypt, auth, null, false, 1, false);
        checkTransform(IPPROTO_TCP, IPV6_LOOPBACK, crypt, auth, null, false, 1, true);
    }

    @Test
    public void testAesCbcHmacMd5Udp4() throws Exception {
        IpSecAlgorithm crypt = new IpSecAlgorithm(IpSecAlgorithm.CRYPT_AES_CBC, CRYPT_KEY);
        IpSecAlgorithm auth = new IpSecAlgorithm(IpSecAlgorithm.AUTH_HMAC_MD5, getKey(128), 96);
        checkTransform(IPPROTO_UDP, IPV4_LOOPBACK, crypt, auth, null, false, 1, false);
        checkTransform(IPPROTO_UDP, IPV4_LOOPBACK, crypt, auth, null, false, 1, true);
    }

    @Test
    public void testAesCbcHmacMd5Udp6() throws Exception {
        IpSecAlgorithm crypt = new IpSecAlgorithm(IpSecAlgorithm.CRYPT_AES_CBC, CRYPT_KEY);
        IpSecAlgorithm auth = new IpSecAlgorithm(IpSecAlgorithm.AUTH_HMAC_MD5, getKey(128), 96);
        checkTransform(IPPROTO_UDP, IPV6_LOOPBACK, crypt, auth, null, false, 1, false);
        checkTransform(IPPROTO_UDP, IPV6_LOOPBACK, crypt, auth, null, false, 1, true);
    }

    @Test
    public void testAesCbcHmacSha1Tcp4() throws Exception {
        IpSecAlgorithm crypt = new IpSecAlgorithm(IpSecAlgorithm.CRYPT_AES_CBC, CRYPT_KEY);
        IpSecAlgorithm auth = new IpSecAlgorithm(IpSecAlgorithm.AUTH_HMAC_SHA1, getKey(160), 96);
        checkTransform(IPPROTO_TCP, IPV4_LOOPBACK, crypt, auth, null, false, 1, false);
        checkTransform(IPPROTO_TCP, IPV4_LOOPBACK, crypt, auth, null, false, 1, true);
    }

    @Test
    @SkipPresubmit(reason = "b/186608065 - kernel 5.10 regression in TrafficStats with ipsec")
    public void testAesCbcHmacSha1Tcp6() throws Exception {
        IpSecAlgorithm crypt = new IpSecAlgorithm(IpSecAlgorithm.CRYPT_AES_CBC, CRYPT_KEY);
        IpSecAlgorithm auth = new IpSecAlgorithm(IpSecAlgorithm.AUTH_HMAC_SHA1, getKey(160), 96);
        checkTransform(IPPROTO_TCP, IPV6_LOOPBACK, crypt, auth, null, false, 1, false);
        checkTransform(IPPROTO_TCP, IPV6_LOOPBACK, crypt, auth, null, false, 1, true);
    }

    @Test
    public void testAesCbcHmacSha1Udp4() throws Exception {
        IpSecAlgorithm crypt = new IpSecAlgorithm(IpSecAlgorithm.CRYPT_AES_CBC, CRYPT_KEY);
        IpSecAlgorithm auth = new IpSecAlgorithm(IpSecAlgorithm.AUTH_HMAC_SHA1, getKey(160), 96);
        checkTransform(IPPROTO_UDP, IPV4_LOOPBACK, crypt, auth, null, false, 1, false);
        checkTransform(IPPROTO_UDP, IPV4_LOOPBACK, crypt, auth, null, false, 1, true);
    }

    @Test
    public void testAesCbcHmacSha1Udp6() throws Exception {
        IpSecAlgorithm crypt = new IpSecAlgorithm(IpSecAlgorithm.CRYPT_AES_CBC, CRYPT_KEY);
        IpSecAlgorithm auth = new IpSecAlgorithm(IpSecAlgorithm.AUTH_HMAC_SHA1, getKey(160), 96);
        checkTransform(IPPROTO_UDP, IPV6_LOOPBACK, crypt, auth, null, false, 1, false);
        checkTransform(IPPROTO_UDP, IPV6_LOOPBACK, crypt, auth, null, false, 1, true);
    }

    @Test
    public void testAesCbcHmacSha256Tcp4() throws Exception {
        IpSecAlgorithm crypt = new IpSecAlgorithm(IpSecAlgorithm.CRYPT_AES_CBC, CRYPT_KEY);
        IpSecAlgorithm auth = new IpSecAlgorithm(IpSecAlgorithm.AUTH_HMAC_SHA256, getKey(256), 128);
        checkTransform(IPPROTO_TCP, IPV4_LOOPBACK, crypt, auth, null, false, 1, false);
        checkTransform(IPPROTO_TCP, IPV4_LOOPBACK, crypt, auth, null, false, 1, true);
    }

    @Test
    @SkipPresubmit(reason = "b/186608065 - kernel 5.10 regression in TrafficStats with ipsec")
    public void testAesCbcHmacSha256Tcp6() throws Exception {
        IpSecAlgorithm crypt = new IpSecAlgorithm(IpSecAlgorithm.CRYPT_AES_CBC, CRYPT_KEY);
        IpSecAlgorithm auth = new IpSecAlgorithm(IpSecAlgorithm.AUTH_HMAC_SHA256, getKey(256), 128);
        checkTransform(IPPROTO_TCP, IPV6_LOOPBACK, crypt, auth, null, false, 1, false);
        checkTransform(IPPROTO_TCP, IPV6_LOOPBACK, crypt, auth, null, false, 1, true);
    }

    @Test
    public void testAesCbcHmacSha256Udp4() throws Exception {
        IpSecAlgorithm crypt = new IpSecAlgorithm(IpSecAlgorithm.CRYPT_AES_CBC, CRYPT_KEY);
        IpSecAlgorithm auth = new IpSecAlgorithm(IpSecAlgorithm.AUTH_HMAC_SHA256, getKey(256), 128);
        checkTransform(IPPROTO_UDP, IPV4_LOOPBACK, crypt, auth, null, false, 1, false);
        checkTransform(IPPROTO_UDP, IPV4_LOOPBACK, crypt, auth, null, false, 1, true);
    }

    @Test
    public void testAesCbcHmacSha256Udp6() throws Exception {
        IpSecAlgorithm crypt = new IpSecAlgorithm(IpSecAlgorithm.CRYPT_AES_CBC, CRYPT_KEY);
        IpSecAlgorithm auth = new IpSecAlgorithm(IpSecAlgorithm.AUTH_HMAC_SHA256, getKey(256), 128);
        checkTransform(IPPROTO_UDP, IPV6_LOOPBACK, crypt, auth, null, false, 1, false);
        checkTransform(IPPROTO_UDP, IPV6_LOOPBACK, crypt, auth, null, false, 1, true);
    }

    @Test
    public void testAesCbcHmacSha384Tcp4() throws Exception {
        IpSecAlgorithm crypt = new IpSecAlgorithm(IpSecAlgorithm.CRYPT_AES_CBC, CRYPT_KEY);
        IpSecAlgorithm auth = new IpSecAlgorithm(IpSecAlgorithm.AUTH_HMAC_SHA384, getKey(384), 192);
        checkTransform(IPPROTO_TCP, IPV4_LOOPBACK, crypt, auth, null, false, 1, false);
        checkTransform(IPPROTO_TCP, IPV4_LOOPBACK, crypt, auth, null, false, 1, true);
    }

    @Test
    @SkipPresubmit(reason = "b/186608065 - kernel 5.10 regression in TrafficStats with ipsec")
    public void testAesCbcHmacSha384Tcp6() throws Exception {
        IpSecAlgorithm crypt = new IpSecAlgorithm(IpSecAlgorithm.CRYPT_AES_CBC, CRYPT_KEY);
        IpSecAlgorithm auth = new IpSecAlgorithm(IpSecAlgorithm.AUTH_HMAC_SHA384, getKey(384), 192);
        checkTransform(IPPROTO_TCP, IPV6_LOOPBACK, crypt, auth, null, false, 1, false);
        checkTransform(IPPROTO_TCP, IPV6_LOOPBACK, crypt, auth, null, false, 1, true);
    }

    @Test
    public void testAesCbcHmacSha384Udp4() throws Exception {
        IpSecAlgorithm crypt = new IpSecAlgorithm(IpSecAlgorithm.CRYPT_AES_CBC, CRYPT_KEY);
        IpSecAlgorithm auth = new IpSecAlgorithm(IpSecAlgorithm.AUTH_HMAC_SHA384, getKey(384), 192);
        checkTransform(IPPROTO_UDP, IPV4_LOOPBACK, crypt, auth, null, false, 1, false);
        checkTransform(IPPROTO_UDP, IPV4_LOOPBACK, crypt, auth, null, false, 1, true);
    }

    @Test
    public void testAesCbcHmacSha384Udp6() throws Exception {
        IpSecAlgorithm crypt = new IpSecAlgorithm(IpSecAlgorithm.CRYPT_AES_CBC, CRYPT_KEY);
        IpSecAlgorithm auth = new IpSecAlgorithm(IpSecAlgorithm.AUTH_HMAC_SHA384, getKey(384), 192);
        checkTransform(IPPROTO_UDP, IPV6_LOOPBACK, crypt, auth, null, false, 1, false);
        checkTransform(IPPROTO_UDP, IPV6_LOOPBACK, crypt, auth, null, false, 1, true);
    }

    @Test
    public void testAesCbcHmacSha512Tcp4() throws Exception {
        IpSecAlgorithm crypt = new IpSecAlgorithm(IpSecAlgorithm.CRYPT_AES_CBC, CRYPT_KEY);
        IpSecAlgorithm auth = new IpSecAlgorithm(IpSecAlgorithm.AUTH_HMAC_SHA512, getKey(512), 256);
        checkTransform(IPPROTO_TCP, IPV4_LOOPBACK, crypt, auth, null, false, 1, false);
        checkTransform(IPPROTO_TCP, IPV4_LOOPBACK, crypt, auth, null, false, 1, true);
    }

    @Test
    @SkipPresubmit(reason = "b/186608065 - kernel 5.10 regression in TrafficStats with ipsec")
    public void testAesCbcHmacSha512Tcp6() throws Exception {
        IpSecAlgorithm crypt = new IpSecAlgorithm(IpSecAlgorithm.CRYPT_AES_CBC, CRYPT_KEY);
        IpSecAlgorithm auth = new IpSecAlgorithm(IpSecAlgorithm.AUTH_HMAC_SHA512, getKey(512), 256);
        checkTransform(IPPROTO_TCP, IPV6_LOOPBACK, crypt, auth, null, false, 1, false);
        checkTransform(IPPROTO_TCP, IPV6_LOOPBACK, crypt, auth, null, false, 1, true);
    }

    @Test
    public void testAesCbcHmacSha512Udp4() throws Exception {
        IpSecAlgorithm crypt = new IpSecAlgorithm(IpSecAlgorithm.CRYPT_AES_CBC, CRYPT_KEY);
        IpSecAlgorithm auth = new IpSecAlgorithm(IpSecAlgorithm.AUTH_HMAC_SHA512, getKey(512), 256);
        checkTransform(IPPROTO_UDP, IPV4_LOOPBACK, crypt, auth, null, false, 1, false);
        checkTransform(IPPROTO_UDP, IPV4_LOOPBACK, crypt, auth, null, false, 1, true);
    }

    @Test
    public void testAesCbcHmacSha512Udp6() throws Exception {
        IpSecAlgorithm crypt = new IpSecAlgorithm(IpSecAlgorithm.CRYPT_AES_CBC, CRYPT_KEY);
        IpSecAlgorithm auth = new IpSecAlgorithm(IpSecAlgorithm.AUTH_HMAC_SHA512, getKey(512), 256);
        checkTransform(IPPROTO_UDP, IPV6_LOOPBACK, crypt, auth, null, false, 1, false);
        checkTransform(IPPROTO_UDP, IPV6_LOOPBACK, crypt, auth, null, false, 1, true);
    }

    private static IpSecAlgorithm buildCryptAesCtr() throws Exception {
        return new IpSecAlgorithm(CRYPT_AES_CTR, getKeyBytes(AES_CTR_KEY_LEN));
    }

    private static IpSecAlgorithm buildAuthHmacSha512() throws Exception {
        return new IpSecAlgorithm(
                AUTH_HMAC_SHA512, getKeyBytes(HMAC_SHA512_KEY_LEN), HMAC_SHA512_ICV_LEN * 8);
    }

    @Test
    public void testAesCtrHmacSha512Tcp4() throws Exception {
        assumeTrue(hasIpSecAlgorithm(CRYPT_AES_CTR));

        final IpSecAlgorithm crypt = buildCryptAesCtr();
        final IpSecAlgorithm auth = buildAuthHmacSha512();
        checkTransform(IPPROTO_TCP, IPV4_LOOPBACK, crypt, auth, null, false, 1, false);
        checkTransform(IPPROTO_TCP, IPV4_LOOPBACK, crypt, auth, null, false, 1, true);
    }

    @Test
    @SkipPresubmit(reason = "b/186608065 - kernel 5.10 regression in TrafficStats with ipsec")
    public void testAesCtrHmacSha512Tcp6() throws Exception {
        assumeTrue(hasIpSecAlgorithm(CRYPT_AES_CTR));

        final IpSecAlgorithm crypt = buildCryptAesCtr();
        final IpSecAlgorithm auth = buildAuthHmacSha512();
        checkTransform(IPPROTO_TCP, IPV6_LOOPBACK, crypt, auth, null, false, 1, false);
        checkTransform(IPPROTO_TCP, IPV6_LOOPBACK, crypt, auth, null, false, 1, true);
    }

    @Test
    public void testAesCtrHmacSha512Udp4() throws Exception {
        assumeTrue(hasIpSecAlgorithm(CRYPT_AES_CTR));

        final IpSecAlgorithm crypt = buildCryptAesCtr();
        final IpSecAlgorithm auth = buildAuthHmacSha512();
        checkTransform(IPPROTO_UDP, IPV4_LOOPBACK, crypt, auth, null, false, 1, false);
        checkTransform(IPPROTO_UDP, IPV4_LOOPBACK, crypt, auth, null, false, 1, true);
    }

    @Test
    public void testAesCtrHmacSha512Udp6() throws Exception {
        assumeTrue(hasIpSecAlgorithm(CRYPT_AES_CTR));

        final IpSecAlgorithm crypt = buildCryptAesCtr();
        final IpSecAlgorithm auth = buildAuthHmacSha512();
        checkTransform(IPPROTO_UDP, IPV6_LOOPBACK, crypt, auth, null, false, 1, false);
        checkTransform(IPPROTO_UDP, IPV6_LOOPBACK, crypt, auth, null, false, 1, true);
    }

    private static IpSecAlgorithm buildCryptAesCbc() throws Exception {
        return new IpSecAlgorithm(CRYPT_AES_CBC, CRYPT_KEY);
    }

    private static IpSecAlgorithm buildAuthAesXcbc() throws Exception {
        return new IpSecAlgorithm(
                AUTH_AES_XCBC, getKeyBytes(AES_XCBC_KEY_LEN), AES_XCBC_ICV_LEN * 8);
    }

<<<<<<< HEAD
=======
    private static IpSecAlgorithm buildAuthAesCmac() throws Exception {
        return new IpSecAlgorithm(
                AUTH_AES_CMAC, getKeyBytes(AES_CMAC_KEY_LEN), AES_CMAC_ICV_LEN * 8);
    }

>>>>>>> c056232f
    @Test
    public void testAesCbcAesXCbcTcp4() throws Exception {
        assumeTrue(hasIpSecAlgorithm(AUTH_AES_XCBC));

        final IpSecAlgorithm crypt = buildCryptAesCbc();
        final IpSecAlgorithm auth = buildAuthAesXcbc();
        checkTransform(IPPROTO_TCP, IPV4_LOOPBACK, crypt, auth, null, false, 1, false);
        checkTransform(IPPROTO_TCP, IPV4_LOOPBACK, crypt, auth, null, false, 1, true);
    }

    @Test
    @SkipPresubmit(reason = "b/186608065 - kernel 5.10 regression in TrafficStats with ipsec")
    public void testAesCbcAesXCbcTcp6() throws Exception {
        assumeTrue(hasIpSecAlgorithm(AUTH_AES_XCBC));

        final IpSecAlgorithm crypt = buildCryptAesCbc();
        final IpSecAlgorithm auth = buildAuthAesXcbc();
        checkTransform(IPPROTO_TCP, IPV6_LOOPBACK, crypt, auth, null, false, 1, false);
        checkTransform(IPPROTO_TCP, IPV6_LOOPBACK, crypt, auth, null, false, 1, true);
    }

    @Test
    public void testAesCbcAesXCbcUdp4() throws Exception {
        assumeTrue(hasIpSecAlgorithm(AUTH_AES_XCBC));

        final IpSecAlgorithm crypt = buildCryptAesCbc();
        final IpSecAlgorithm auth = buildAuthAesXcbc();
        checkTransform(IPPROTO_UDP, IPV4_LOOPBACK, crypt, auth, null, false, 1, false);
        checkTransform(IPPROTO_UDP, IPV4_LOOPBACK, crypt, auth, null, false, 1, true);
    }

    @Test
    public void testAesCbcAesXCbcUdp6() throws Exception {
        assumeTrue(hasIpSecAlgorithm(AUTH_AES_XCBC));

        final IpSecAlgorithm crypt = buildCryptAesCbc();
        final IpSecAlgorithm auth = buildAuthAesXcbc();
        checkTransform(IPPROTO_UDP, IPV6_LOOPBACK, crypt, auth, null, false, 1, false);
        checkTransform(IPPROTO_UDP, IPV6_LOOPBACK, crypt, auth, null, false, 1, true);
    }

<<<<<<< HEAD
=======
    @Test
    public void testAesCbcAesCmacTcp4() throws Exception {
        assumeTrue(hasIpSecAlgorithm(AUTH_AES_CMAC));

        final IpSecAlgorithm crypt = buildCryptAesCbc();
        final IpSecAlgorithm auth = buildAuthAesCmac();
        checkTransform(IPPROTO_TCP, IPV4_LOOPBACK, crypt, auth, null, false, 1, false);
        checkTransform(IPPROTO_TCP, IPV4_LOOPBACK, crypt, auth, null, false, 1, true);
    }

    @Test
    @SkipPresubmit(reason = "b/186608065 - kernel 5.10 regression in TrafficStats with ipsec")
    public void testAesCbcAesCmacTcp6() throws Exception {
        assumeTrue(hasIpSecAlgorithm(AUTH_AES_CMAC));

        final IpSecAlgorithm crypt = buildCryptAesCbc();
        final IpSecAlgorithm auth = buildAuthAesCmac();
        checkTransform(IPPROTO_TCP, IPV6_LOOPBACK, crypt, auth, null, false, 1, false);
        checkTransform(IPPROTO_TCP, IPV6_LOOPBACK, crypt, auth, null, false, 1, true);
    }

    @Test
    public void testAesCbcAesCmacUdp4() throws Exception {
        assumeTrue(hasIpSecAlgorithm(AUTH_AES_CMAC));

        final IpSecAlgorithm crypt = buildCryptAesCbc();
        final IpSecAlgorithm auth = buildAuthAesCmac();
        checkTransform(IPPROTO_UDP, IPV4_LOOPBACK, crypt, auth, null, false, 1, false);
        checkTransform(IPPROTO_UDP, IPV4_LOOPBACK, crypt, auth, null, false, 1, true);
    }

    @Test
    public void testAesCbcAesCmacUdp6() throws Exception {
        assumeTrue(hasIpSecAlgorithm(AUTH_AES_CMAC));

        final IpSecAlgorithm crypt = buildCryptAesCbc();
        final IpSecAlgorithm auth = buildAuthAesCmac();
        checkTransform(IPPROTO_UDP, IPV6_LOOPBACK, crypt, auth, null, false, 1, false);
        checkTransform(IPPROTO_UDP, IPV6_LOOPBACK, crypt, auth, null, false, 1, true);
    }

>>>>>>> c056232f
    @Test
    public void testAesGcm64Tcp4() throws Exception {
        IpSecAlgorithm authCrypt =
                new IpSecAlgorithm(IpSecAlgorithm.AUTH_CRYPT_AES_GCM, AEAD_KEY, 64);
        checkTransform(IPPROTO_TCP, IPV4_LOOPBACK, null, null, authCrypt, false, 1, false);
        checkTransform(IPPROTO_TCP, IPV4_LOOPBACK, null, null, authCrypt, false, 1, true);
    }

    @Test
    @SkipPresubmit(reason = "b/186608065 - kernel 5.10 regression in TrafficStats with ipsec")
    public void testAesGcm64Tcp6() throws Exception {
        IpSecAlgorithm authCrypt =
                new IpSecAlgorithm(IpSecAlgorithm.AUTH_CRYPT_AES_GCM, AEAD_KEY, 64);
        checkTransform(IPPROTO_TCP, IPV6_LOOPBACK, null, null, authCrypt, false, 1, false);
        checkTransform(IPPROTO_TCP, IPV6_LOOPBACK, null, null, authCrypt, false, 1, true);
    }

    @Test
    public void testAesGcm64Udp4() throws Exception {
        IpSecAlgorithm authCrypt =
                new IpSecAlgorithm(IpSecAlgorithm.AUTH_CRYPT_AES_GCM, AEAD_KEY, 64);
        checkTransform(IPPROTO_UDP, IPV4_LOOPBACK, null, null, authCrypt, false, 1, false);
        checkTransform(IPPROTO_UDP, IPV4_LOOPBACK, null, null, authCrypt, false, 1, true);
    }

    @Test
    public void testAesGcm64Udp6() throws Exception {
        IpSecAlgorithm authCrypt =
                new IpSecAlgorithm(IpSecAlgorithm.AUTH_CRYPT_AES_GCM, AEAD_KEY, 64);
        checkTransform(IPPROTO_UDP, IPV6_LOOPBACK, null, null, authCrypt, false, 1, false);
        checkTransform(IPPROTO_UDP, IPV6_LOOPBACK, null, null, authCrypt, false, 1, true);
    }

    @Test
    public void testAesGcm96Tcp4() throws Exception {
        IpSecAlgorithm authCrypt =
                new IpSecAlgorithm(IpSecAlgorithm.AUTH_CRYPT_AES_GCM, AEAD_KEY, 96);
        checkTransform(IPPROTO_TCP, IPV4_LOOPBACK, null, null, authCrypt, false, 1, false);
        checkTransform(IPPROTO_TCP, IPV4_LOOPBACK, null, null, authCrypt, false, 1, true);
    }

    @Test
    @SkipPresubmit(reason = "b/186608065 - kernel 5.10 regression in TrafficStats with ipsec")
    public void testAesGcm96Tcp6() throws Exception {
        IpSecAlgorithm authCrypt =
                new IpSecAlgorithm(IpSecAlgorithm.AUTH_CRYPT_AES_GCM, AEAD_KEY, 96);
        checkTransform(IPPROTO_TCP, IPV6_LOOPBACK, null, null, authCrypt, false, 1, false);
        checkTransform(IPPROTO_TCP, IPV6_LOOPBACK, null, null, authCrypt, false, 1, true);
    }

    @Test
    public void testAesGcm96Udp4() throws Exception {
        IpSecAlgorithm authCrypt =
                new IpSecAlgorithm(IpSecAlgorithm.AUTH_CRYPT_AES_GCM, AEAD_KEY, 96);
        checkTransform(IPPROTO_UDP, IPV4_LOOPBACK, null, null, authCrypt, false, 1, false);
        checkTransform(IPPROTO_UDP, IPV4_LOOPBACK, null, null, authCrypt, false, 1, true);
    }

    @Test
    public void testAesGcm96Udp6() throws Exception {
        IpSecAlgorithm authCrypt =
                new IpSecAlgorithm(IpSecAlgorithm.AUTH_CRYPT_AES_GCM, AEAD_KEY, 96);
        checkTransform(IPPROTO_UDP, IPV6_LOOPBACK, null, null, authCrypt, false, 1, false);
        checkTransform(IPPROTO_UDP, IPV6_LOOPBACK, null, null, authCrypt, false, 1, true);
    }

    @Test
    public void testAesGcm128Tcp4() throws Exception {
        IpSecAlgorithm authCrypt =
                new IpSecAlgorithm(IpSecAlgorithm.AUTH_CRYPT_AES_GCM, AEAD_KEY, 128);
        checkTransform(IPPROTO_TCP, IPV4_LOOPBACK, null, null, authCrypt, false, 1, false);
        checkTransform(IPPROTO_TCP, IPV4_LOOPBACK, null, null, authCrypt, false, 1, true);
    }

    @Test
    @SkipPresubmit(reason = "b/186608065 - kernel 5.10 regression in TrafficStats with ipsec")
    public void testAesGcm128Tcp6() throws Exception {
        IpSecAlgorithm authCrypt =
                new IpSecAlgorithm(IpSecAlgorithm.AUTH_CRYPT_AES_GCM, AEAD_KEY, 128);
        checkTransform(IPPROTO_TCP, IPV6_LOOPBACK, null, null, authCrypt, false, 1, false);
        checkTransform(IPPROTO_TCP, IPV6_LOOPBACK, null, null, authCrypt, false, 1, true);
    }

    @Test
    public void testAesGcm128Udp4() throws Exception {
        IpSecAlgorithm authCrypt =
                new IpSecAlgorithm(IpSecAlgorithm.AUTH_CRYPT_AES_GCM, AEAD_KEY, 128);
        checkTransform(IPPROTO_UDP, IPV4_LOOPBACK, null, null, authCrypt, false, 1, false);
        checkTransform(IPPROTO_UDP, IPV4_LOOPBACK, null, null, authCrypt, false, 1, true);
    }

    @Test
    public void testAesGcm128Udp6() throws Exception {
        IpSecAlgorithm authCrypt =
                new IpSecAlgorithm(IpSecAlgorithm.AUTH_CRYPT_AES_GCM, AEAD_KEY, 128);
        checkTransform(IPPROTO_UDP, IPV6_LOOPBACK, null, null, authCrypt, false, 1, false);
        checkTransform(IPPROTO_UDP, IPV6_LOOPBACK, null, null, authCrypt, false, 1, true);
    }

    private static IpSecAlgorithm buildAuthCryptChaCha20Poly1305() throws Exception {
        return new IpSecAlgorithm(
                AUTH_CRYPT_CHACHA20_POLY1305, AEAD_KEY, CHACHA20_POLY1305_ICV_LEN * 8);
    }

    @Test
    public void testChaCha20Poly1305Tcp4() throws Exception {
        assumeTrue(hasIpSecAlgorithm(AUTH_CRYPT_CHACHA20_POLY1305));

        final IpSecAlgorithm authCrypt = buildAuthCryptChaCha20Poly1305();
        checkTransform(IPPROTO_TCP, IPV4_LOOPBACK, null, null, authCrypt, false, 1, false);
        checkTransform(IPPROTO_TCP, IPV4_LOOPBACK, null, null, authCrypt, false, 1, true);
    }

    @Test
    @SkipPresubmit(reason = "b/186608065 - kernel 5.10 regression in TrafficStats with ipsec")
    public void testChaCha20Poly1305Tcp6() throws Exception {
        assumeTrue(hasIpSecAlgorithm(AUTH_CRYPT_CHACHA20_POLY1305));

        final IpSecAlgorithm authCrypt = buildAuthCryptChaCha20Poly1305();
        checkTransform(IPPROTO_TCP, IPV6_LOOPBACK, null, null, authCrypt, false, 1, false);
        checkTransform(IPPROTO_TCP, IPV6_LOOPBACK, null, null, authCrypt, false, 1, true);
    }

    @Test
    public void testChaCha20Poly1305Udp4() throws Exception {
        assumeTrue(hasIpSecAlgorithm(AUTH_CRYPT_CHACHA20_POLY1305));

        final IpSecAlgorithm authCrypt = buildAuthCryptChaCha20Poly1305();
        checkTransform(IPPROTO_UDP, IPV4_LOOPBACK, null, null, authCrypt, false, 1, false);
        checkTransform(IPPROTO_UDP, IPV4_LOOPBACK, null, null, authCrypt, false, 1, true);
    }

    @Test
    public void testChaCha20Poly1305Udp6() throws Exception {
        assumeTrue(hasIpSecAlgorithm(AUTH_CRYPT_CHACHA20_POLY1305));

        final IpSecAlgorithm authCrypt = buildAuthCryptChaCha20Poly1305();
        checkTransform(IPPROTO_UDP, IPV6_LOOPBACK, null, null, authCrypt, false, 1, false);
        checkTransform(IPPROTO_UDP, IPV6_LOOPBACK, null, null, authCrypt, false, 1, true);
    }

    @Test
    public void testAesCbcHmacMd5Tcp4UdpEncap() throws Exception {
        IpSecAlgorithm crypt = new IpSecAlgorithm(IpSecAlgorithm.CRYPT_AES_CBC, CRYPT_KEY);
        IpSecAlgorithm auth = new IpSecAlgorithm(IpSecAlgorithm.AUTH_HMAC_MD5, getKey(128), 96);
        checkTransform(IPPROTO_TCP, IPV4_LOOPBACK, crypt, auth, null, true, 1, false);
        checkTransform(IPPROTO_TCP, IPV4_LOOPBACK, crypt, auth, null, true, 1, true);
    }

    @Test
    public void testAesCbcHmacMd5Udp4UdpEncap() throws Exception {
        IpSecAlgorithm crypt = new IpSecAlgorithm(IpSecAlgorithm.CRYPT_AES_CBC, CRYPT_KEY);
        IpSecAlgorithm auth = new IpSecAlgorithm(IpSecAlgorithm.AUTH_HMAC_MD5, getKey(128), 96);
        checkTransform(IPPROTO_UDP, IPV4_LOOPBACK, crypt, auth, null, true, 1, false);
        checkTransform(IPPROTO_UDP, IPV4_LOOPBACK, crypt, auth, null, true, 1, true);
    }

    @Test
    public void testAesCbcHmacSha1Tcp4UdpEncap() throws Exception {
        IpSecAlgorithm crypt = new IpSecAlgorithm(IpSecAlgorithm.CRYPT_AES_CBC, CRYPT_KEY);
        IpSecAlgorithm auth = new IpSecAlgorithm(IpSecAlgorithm.AUTH_HMAC_SHA1, getKey(160), 96);
        checkTransform(IPPROTO_TCP, IPV4_LOOPBACK, crypt, auth, null, true, 1, false);
        checkTransform(IPPROTO_TCP, IPV4_LOOPBACK, crypt, auth, null, true, 1, true);
    }

    @Test
    public void testAesCbcHmacSha1Udp4UdpEncap() throws Exception {
        IpSecAlgorithm crypt = new IpSecAlgorithm(IpSecAlgorithm.CRYPT_AES_CBC, CRYPT_KEY);
        IpSecAlgorithm auth = new IpSecAlgorithm(IpSecAlgorithm.AUTH_HMAC_SHA1, getKey(160), 96);
        checkTransform(IPPROTO_UDP, IPV4_LOOPBACK, crypt, auth, null, true, 1, false);
        checkTransform(IPPROTO_UDP, IPV4_LOOPBACK, crypt, auth, null, true, 1, true);
    }

    @Test
    public void testAesCbcHmacSha256Tcp4UdpEncap() throws Exception {
        IpSecAlgorithm crypt = new IpSecAlgorithm(IpSecAlgorithm.CRYPT_AES_CBC, CRYPT_KEY);
        IpSecAlgorithm auth = new IpSecAlgorithm(IpSecAlgorithm.AUTH_HMAC_SHA256, getKey(256), 128);
        checkTransform(IPPROTO_TCP, IPV4_LOOPBACK, crypt, auth, null, true, 1, false);
        checkTransform(IPPROTO_TCP, IPV4_LOOPBACK, crypt, auth, null, true, 1, true);
    }

    @Test
    public void testAesCbcHmacSha256Udp4UdpEncap() throws Exception {
        IpSecAlgorithm crypt = new IpSecAlgorithm(IpSecAlgorithm.CRYPT_AES_CBC, CRYPT_KEY);
        IpSecAlgorithm auth = new IpSecAlgorithm(IpSecAlgorithm.AUTH_HMAC_SHA256, getKey(256), 128);
        checkTransform(IPPROTO_UDP, IPV4_LOOPBACK, crypt, auth, null, true, 1, false);
        checkTransform(IPPROTO_UDP, IPV4_LOOPBACK, crypt, auth, null, true, 1, true);
    }

    @Test
    public void testAesCbcHmacSha384Tcp4UdpEncap() throws Exception {
        IpSecAlgorithm crypt = new IpSecAlgorithm(IpSecAlgorithm.CRYPT_AES_CBC, CRYPT_KEY);
        IpSecAlgorithm auth = new IpSecAlgorithm(IpSecAlgorithm.AUTH_HMAC_SHA384, getKey(384), 192);
        checkTransform(IPPROTO_TCP, IPV4_LOOPBACK, crypt, auth, null, true, 1, false);
        checkTransform(IPPROTO_TCP, IPV4_LOOPBACK, crypt, auth, null, true, 1, true);
    }

    @Test
    public void testAesCbcHmacSha384Udp4UdpEncap() throws Exception {
        IpSecAlgorithm crypt = new IpSecAlgorithm(IpSecAlgorithm.CRYPT_AES_CBC, CRYPT_KEY);
        IpSecAlgorithm auth = new IpSecAlgorithm(IpSecAlgorithm.AUTH_HMAC_SHA384, getKey(384), 192);
        checkTransform(IPPROTO_UDP, IPV4_LOOPBACK, crypt, auth, null, true, 1, false);
        checkTransform(IPPROTO_UDP, IPV4_LOOPBACK, crypt, auth, null, true, 1, true);
    }

    @Test
    public void testAesCbcHmacSha512Tcp4UdpEncap() throws Exception {
        IpSecAlgorithm crypt = new IpSecAlgorithm(IpSecAlgorithm.CRYPT_AES_CBC, CRYPT_KEY);
        IpSecAlgorithm auth = new IpSecAlgorithm(IpSecAlgorithm.AUTH_HMAC_SHA512, getKey(512), 256);
        checkTransform(IPPROTO_TCP, IPV4_LOOPBACK, crypt, auth, null, true, 1, false);
        checkTransform(IPPROTO_TCP, IPV4_LOOPBACK, crypt, auth, null, true, 1, true);
    }

    @Test
    public void testAesCbcHmacSha512Udp4UdpEncap() throws Exception {
        IpSecAlgorithm crypt = new IpSecAlgorithm(IpSecAlgorithm.CRYPT_AES_CBC, CRYPT_KEY);
        IpSecAlgorithm auth = new IpSecAlgorithm(IpSecAlgorithm.AUTH_HMAC_SHA512, getKey(512), 256);
        checkTransform(IPPROTO_UDP, IPV4_LOOPBACK, crypt, auth, null, true, 1, false);
        checkTransform(IPPROTO_UDP, IPV4_LOOPBACK, crypt, auth, null, true, 1, true);
    }

    @Test
    public void testAesCtrHmacSha512Tcp4UdpEncap() throws Exception {
        assumeTrue(hasIpSecAlgorithm(CRYPT_AES_CTR));

        final IpSecAlgorithm crypt = buildCryptAesCtr();
        final IpSecAlgorithm auth = buildAuthHmacSha512();
        checkTransform(IPPROTO_TCP, IPV4_LOOPBACK, crypt, auth, null, true, 1, false);
        checkTransform(IPPROTO_TCP, IPV4_LOOPBACK, crypt, auth, null, true, 1, true);
    }

    @Test
    public void testAesCtrHmacSha512Udp4UdpEncap() throws Exception {
        assumeTrue(hasIpSecAlgorithm(CRYPT_AES_CTR));

        final IpSecAlgorithm crypt = buildCryptAesCtr();
        final IpSecAlgorithm auth = buildAuthHmacSha512();
        checkTransform(IPPROTO_UDP, IPV4_LOOPBACK, crypt, auth, null, true, 1, false);
        checkTransform(IPPROTO_UDP, IPV4_LOOPBACK, crypt, auth, null, true, 1, true);
    }

    @Test
    public void testAesCbcAesXCbcTcp4UdpEncap() throws Exception {
        assumeTrue(hasIpSecAlgorithm(AUTH_AES_XCBC));

        final IpSecAlgorithm crypt = new IpSecAlgorithm(CRYPT_AES_CBC, CRYPT_KEY);
        final IpSecAlgorithm auth = new IpSecAlgorithm(AUTH_AES_XCBC, getKey(128), 96);
        checkTransform(IPPROTO_TCP, IPV4_LOOPBACK, crypt, auth, null, true, 1, false);
        checkTransform(IPPROTO_TCP, IPV4_LOOPBACK, crypt, auth, null, true, 1, true);
    }

    @Test
    public void testAesCbcAesXCbcUdp4UdpEncap() throws Exception {
        assumeTrue(hasIpSecAlgorithm(AUTH_AES_XCBC));

        final IpSecAlgorithm crypt = new IpSecAlgorithm(CRYPT_AES_CBC, CRYPT_KEY);
        final IpSecAlgorithm auth = new IpSecAlgorithm(AUTH_AES_XCBC, getKey(128), 96);
        checkTransform(IPPROTO_UDP, IPV4_LOOPBACK, crypt, auth, null, true, 1, false);
        checkTransform(IPPROTO_UDP, IPV4_LOOPBACK, crypt, auth, null, true, 1, true);
    }

    @Test
<<<<<<< HEAD
=======
    public void testAesCbcAesCmacTcp4UdpEncap() throws Exception {
        assumeTrue(hasIpSecAlgorithm(AUTH_AES_CMAC));

        final IpSecAlgorithm crypt = new IpSecAlgorithm(CRYPT_AES_CBC, CRYPT_KEY);
        final IpSecAlgorithm auth = new IpSecAlgorithm(AUTH_AES_CMAC, getKey(128), 96);
        checkTransform(IPPROTO_TCP, IPV4_LOOPBACK, crypt, auth, null, true, 1, false);
        checkTransform(IPPROTO_TCP, IPV4_LOOPBACK, crypt, auth, null, true, 1, true);
    }

    @Test
    public void testAesCbcAesCmacUdp4UdpEncap() throws Exception {
        assumeTrue(hasIpSecAlgorithm(AUTH_AES_CMAC));

        final IpSecAlgorithm crypt = new IpSecAlgorithm(CRYPT_AES_CBC, CRYPT_KEY);
        final IpSecAlgorithm auth = new IpSecAlgorithm(AUTH_AES_CMAC, getKey(128), 96);
        checkTransform(IPPROTO_UDP, IPV4_LOOPBACK, crypt, auth, null, true, 1, false);
        checkTransform(IPPROTO_UDP, IPV4_LOOPBACK, crypt, auth, null, true, 1, true);
    }

    @Test
>>>>>>> c056232f
    public void testAesGcm64Tcp4UdpEncap() throws Exception {
        IpSecAlgorithm authCrypt =
                new IpSecAlgorithm(IpSecAlgorithm.AUTH_CRYPT_AES_GCM, AEAD_KEY, 64);
        checkTransform(IPPROTO_TCP, IPV4_LOOPBACK, null, null, authCrypt, true, 1, false);
        checkTransform(IPPROTO_TCP, IPV4_LOOPBACK, null, null, authCrypt, true, 1, true);
    }

    @Test
    public void testAesGcm64Udp4UdpEncap() throws Exception {
        IpSecAlgorithm authCrypt =
                new IpSecAlgorithm(IpSecAlgorithm.AUTH_CRYPT_AES_GCM, AEAD_KEY, 64);
        checkTransform(IPPROTO_UDP, IPV4_LOOPBACK, null, null, authCrypt, true, 1, false);
        checkTransform(IPPROTO_UDP, IPV4_LOOPBACK, null, null, authCrypt, true, 1, true);
    }

    @Test
    public void testAesGcm96Tcp4UdpEncap() throws Exception {
        IpSecAlgorithm authCrypt =
                new IpSecAlgorithm(IpSecAlgorithm.AUTH_CRYPT_AES_GCM, AEAD_KEY, 96);
        checkTransform(IPPROTO_TCP, IPV4_LOOPBACK, null, null, authCrypt, true, 1, false);
        checkTransform(IPPROTO_TCP, IPV4_LOOPBACK, null, null, authCrypt, true, 1, true);
    }

    @Test
    public void testAesGcm96Udp4UdpEncap() throws Exception {
        IpSecAlgorithm authCrypt =
                new IpSecAlgorithm(IpSecAlgorithm.AUTH_CRYPT_AES_GCM, AEAD_KEY, 96);
        checkTransform(IPPROTO_UDP, IPV4_LOOPBACK, null, null, authCrypt, true, 1, false);
        checkTransform(IPPROTO_UDP, IPV4_LOOPBACK, null, null, authCrypt, true, 1, true);
    }

    @Test
    public void testAesGcm128Tcp4UdpEncap() throws Exception {
        IpSecAlgorithm authCrypt =
                new IpSecAlgorithm(IpSecAlgorithm.AUTH_CRYPT_AES_GCM, AEAD_KEY, 128);
        checkTransform(IPPROTO_TCP, IPV4_LOOPBACK, null, null, authCrypt, true, 1, false);
        checkTransform(IPPROTO_TCP, IPV4_LOOPBACK, null, null, authCrypt, true, 1, true);
    }

    @Test
    public void testAesGcm128Udp4UdpEncap() throws Exception {
        IpSecAlgorithm authCrypt =
                new IpSecAlgorithm(IpSecAlgorithm.AUTH_CRYPT_AES_GCM, AEAD_KEY, 128);
        checkTransform(IPPROTO_UDP, IPV4_LOOPBACK, null, null, authCrypt, true, 1, false);
        checkTransform(IPPROTO_UDP, IPV4_LOOPBACK, null, null, authCrypt, true, 1, true);
    }

    @Test
    public void testChaCha20Poly1305Tcp4UdpEncap() throws Exception {
        assumeTrue(hasIpSecAlgorithm(AUTH_CRYPT_CHACHA20_POLY1305));

        final IpSecAlgorithm authCrypt = buildAuthCryptChaCha20Poly1305();
        checkTransform(IPPROTO_TCP, IPV4_LOOPBACK, null, null, authCrypt, true, 1, false);
        checkTransform(IPPROTO_TCP, IPV4_LOOPBACK, null, null, authCrypt, true, 1, true);
    }

    @Test
    public void testChaCha20Poly1305Udp4UdpEncap() throws Exception {
        assumeTrue(hasIpSecAlgorithm(AUTH_CRYPT_CHACHA20_POLY1305));

        final IpSecAlgorithm authCrypt = buildAuthCryptChaCha20Poly1305();
        checkTransform(IPPROTO_UDP, IPV4_LOOPBACK, null, null, authCrypt, true, 1, false);
        checkTransform(IPPROTO_UDP, IPV4_LOOPBACK, null, null, authCrypt, true, 1, true);
    }

    @Test
    public void testCryptUdp4() throws Exception {
        IpSecAlgorithm crypt = new IpSecAlgorithm(IpSecAlgorithm.CRYPT_AES_CBC, CRYPT_KEY);
        checkTransform(IPPROTO_UDP, IPV4_LOOPBACK, crypt, null, null, false, 1, false);
        checkTransform(IPPROTO_UDP, IPV4_LOOPBACK, crypt, null, null, false, 1, true);
    }

    @Test
    public void testAuthUdp4() throws Exception {
        IpSecAlgorithm auth = new IpSecAlgorithm(IpSecAlgorithm.AUTH_HMAC_SHA256, getKey(256), 128);
        checkTransform(IPPROTO_UDP, IPV4_LOOPBACK, null, auth, null, false, 1, false);
        checkTransform(IPPROTO_UDP, IPV4_LOOPBACK, null, auth, null, false, 1, true);
    }

    @Test
    public void testCryptUdp6() throws Exception {
        IpSecAlgorithm crypt = new IpSecAlgorithm(IpSecAlgorithm.CRYPT_AES_CBC, CRYPT_KEY);
        checkTransform(IPPROTO_UDP, IPV6_LOOPBACK, crypt, null, null, false, 1, false);
        checkTransform(IPPROTO_UDP, IPV6_LOOPBACK, crypt, null, null, false, 1, true);
    }

    @Test
    public void testAuthUdp6() throws Exception {
        IpSecAlgorithm auth = new IpSecAlgorithm(IpSecAlgorithm.AUTH_HMAC_SHA256, getKey(256), 128);
        checkTransform(IPPROTO_UDP, IPV6_LOOPBACK, null, auth, null, false, 1, false);
        checkTransform(IPPROTO_UDP, IPV6_LOOPBACK, null, auth, null, false, 1, true);
    }

    @Test
    public void testCryptTcp4() throws Exception {
        IpSecAlgorithm crypt = new IpSecAlgorithm(IpSecAlgorithm.CRYPT_AES_CBC, CRYPT_KEY);
        checkTransform(IPPROTO_TCP, IPV4_LOOPBACK, crypt, null, null, false, 1, false);
        checkTransform(IPPROTO_TCP, IPV4_LOOPBACK, crypt, null, null, false, 1, true);
    }

    @Test
    public void testAuthTcp4() throws Exception {
        IpSecAlgorithm auth = new IpSecAlgorithm(IpSecAlgorithm.AUTH_HMAC_SHA256, getKey(256), 128);
        checkTransform(IPPROTO_TCP, IPV4_LOOPBACK, null, auth, null, false, 1, false);
        checkTransform(IPPROTO_TCP, IPV4_LOOPBACK, null, auth, null, false, 1, true);
    }

    @Test
    @SkipPresubmit(reason = "b/186608065 - kernel 5.10 regression in TrafficStats with ipsec")
    public void testCryptTcp6() throws Exception {
        IpSecAlgorithm crypt = new IpSecAlgorithm(IpSecAlgorithm.CRYPT_AES_CBC, CRYPT_KEY);
        checkTransform(IPPROTO_TCP, IPV6_LOOPBACK, crypt, null, null, false, 1, false);
        checkTransform(IPPROTO_TCP, IPV6_LOOPBACK, crypt, null, null, false, 1, true);
    }

    @Test
    @SkipPresubmit(reason = "b/186608065 - kernel 5.10 regression in TrafficStats with ipsec")
    public void testAuthTcp6() throws Exception {
        IpSecAlgorithm auth = new IpSecAlgorithm(IpSecAlgorithm.AUTH_HMAC_SHA256, getKey(256), 128);
        checkTransform(IPPROTO_TCP, IPV6_LOOPBACK, null, auth, null, false, 1, false);
        checkTransform(IPPROTO_TCP, IPV6_LOOPBACK, null, auth, null, false, 1, true);
    }

    @Test
    public void testCryptUdp4UdpEncap() throws Exception {
        IpSecAlgorithm crypt = new IpSecAlgorithm(IpSecAlgorithm.CRYPT_AES_CBC, CRYPT_KEY);
        checkTransform(IPPROTO_UDP, IPV4_LOOPBACK, crypt, null, null, true, 1, false);
        checkTransform(IPPROTO_UDP, IPV4_LOOPBACK, crypt, null, null, true, 1, true);
    }

    @Test
    public void testAuthUdp4UdpEncap() throws Exception {
        IpSecAlgorithm auth = new IpSecAlgorithm(IpSecAlgorithm.AUTH_HMAC_SHA256, getKey(256), 128);
        checkTransform(IPPROTO_UDP, IPV4_LOOPBACK, null, auth, null, true, 1, false);
        checkTransform(IPPROTO_UDP, IPV4_LOOPBACK, null, auth, null, true, 1, true);
    }

    @Test
    public void testCryptTcp4UdpEncap() throws Exception {
        IpSecAlgorithm crypt = new IpSecAlgorithm(IpSecAlgorithm.CRYPT_AES_CBC, CRYPT_KEY);
        checkTransform(IPPROTO_TCP, IPV4_LOOPBACK, crypt, null, null, true, 1, false);
        checkTransform(IPPROTO_TCP, IPV4_LOOPBACK, crypt, null, null, true, 1, true);
    }

    @Test
    public void testAuthTcp4UdpEncap() throws Exception {
        IpSecAlgorithm auth = new IpSecAlgorithm(IpSecAlgorithm.AUTH_HMAC_SHA256, getKey(256), 128);
        checkTransform(IPPROTO_TCP, IPV4_LOOPBACK, null, auth, null, true, 1, false);
        checkTransform(IPPROTO_TCP, IPV4_LOOPBACK, null, auth, null, true, 1, true);
    }

    @Test
    public void testOpenUdpEncapSocketSpecificPort() throws Exception {
        IpSecManager.UdpEncapsulationSocket encapSocket = null;
        int port = -1;
        for (int i = 0; i < MAX_PORT_BIND_ATTEMPTS; i++) {
            try {
                port = findUnusedPort();
                encapSocket = mISM.openUdpEncapsulationSocket(port);
                break;
            } catch (ErrnoException e) {
                if (e.errno == OsConstants.EADDRINUSE) {
                    // Someone claimed the port since we called findUnusedPort.
                    continue;
                }
                throw e;
            } finally {
                if (encapSocket != null) {
                    encapSocket.close();
                }
            }
        }

        if (encapSocket == null) {
            fail("Failed " + MAX_PORT_BIND_ATTEMPTS + " attempts to bind to a port");
        }

        assertTrue("Returned invalid port", encapSocket.getPort() == port);
    }

    @Test
    public void testOpenUdpEncapSocketRandomPort() throws Exception {
        try (IpSecManager.UdpEncapsulationSocket encapSocket = mISM.openUdpEncapsulationSocket()) {
            assertTrue("Returned invalid port", encapSocket.getPort() != 0);
        }
    }
}<|MERGE_RESOLUTION|>--- conflicted
+++ resolved
@@ -16,10 +16,7 @@
 
 package android.net.cts;
 
-<<<<<<< HEAD
-=======
 import static android.net.IpSecAlgorithm.AUTH_AES_CMAC;
->>>>>>> c056232f
 import static android.net.IpSecAlgorithm.AUTH_AES_XCBC;
 import static android.net.IpSecAlgorithm.AUTH_CRYPT_AES_GCM;
 import static android.net.IpSecAlgorithm.AUTH_CRYPT_CHACHA20_POLY1305;
@@ -32,11 +29,8 @@
 import static android.net.IpSecAlgorithm.CRYPT_AES_CTR;
 import static android.net.cts.PacketUtils.AES_CBC_BLK_SIZE;
 import static android.net.cts.PacketUtils.AES_CBC_IV_LEN;
-<<<<<<< HEAD
-=======
 import static android.net.cts.PacketUtils.AES_CMAC_ICV_LEN;
 import static android.net.cts.PacketUtils.AES_CMAC_KEY_LEN;
->>>>>>> c056232f
 import static android.net.cts.PacketUtils.AES_CTR_BLK_SIZE;
 import static android.net.cts.PacketUtils.AES_CTR_IV_LEN;
 import static android.net.cts.PacketUtils.AES_CTR_KEY_LEN;
@@ -726,10 +720,7 @@
 
         // TODO: b/170424293 Use Build.VERSION_CODES.S when is finalized
         algoToRequiredMinSdk.put(CRYPT_AES_CTR, Build.VERSION_CODES.R + 1);
-<<<<<<< HEAD
-=======
         algoToRequiredMinSdk.put(AUTH_AES_CMAC, Build.VERSION_CODES.R + 1);
->>>>>>> c056232f
         algoToRequiredMinSdk.put(AUTH_AES_XCBC, Build.VERSION_CODES.R + 1);
         algoToRequiredMinSdk.put(AUTH_CRYPT_CHACHA20_POLY1305, Build.VERSION_CODES.R + 1);
 
@@ -995,14 +986,11 @@
                 AUTH_AES_XCBC, getKeyBytes(AES_XCBC_KEY_LEN), AES_XCBC_ICV_LEN * 8);
     }
 
-<<<<<<< HEAD
-=======
     private static IpSecAlgorithm buildAuthAesCmac() throws Exception {
         return new IpSecAlgorithm(
                 AUTH_AES_CMAC, getKeyBytes(AES_CMAC_KEY_LEN), AES_CMAC_ICV_LEN * 8);
     }
 
->>>>>>> c056232f
     @Test
     public void testAesCbcAesXCbcTcp4() throws Exception {
         assumeTrue(hasIpSecAlgorithm(AUTH_AES_XCBC));
@@ -1044,8 +1032,6 @@
         checkTransform(IPPROTO_UDP, IPV6_LOOPBACK, crypt, auth, null, false, 1, true);
     }
 
-<<<<<<< HEAD
-=======
     @Test
     public void testAesCbcAesCmacTcp4() throws Exception {
         assumeTrue(hasIpSecAlgorithm(AUTH_AES_CMAC));
@@ -1087,7 +1073,6 @@
         checkTransform(IPPROTO_UDP, IPV6_LOOPBACK, crypt, auth, null, false, 1, true);
     }
 
->>>>>>> c056232f
     @Test
     public void testAesGcm64Tcp4() throws Exception {
         IpSecAlgorithm authCrypt =
@@ -1350,8 +1335,6 @@
     }
 
     @Test
-<<<<<<< HEAD
-=======
     public void testAesCbcAesCmacTcp4UdpEncap() throws Exception {
         assumeTrue(hasIpSecAlgorithm(AUTH_AES_CMAC));
 
@@ -1372,7 +1355,6 @@
     }
 
     @Test
->>>>>>> c056232f
     public void testAesGcm64Tcp4UdpEncap() throws Exception {
         IpSecAlgorithm authCrypt =
                 new IpSecAlgorithm(IpSecAlgorithm.AUTH_CRYPT_AES_GCM, AEAD_KEY, 64);
