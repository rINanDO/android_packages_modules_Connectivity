/*
 * Copyright (C) 2021 The Android Open Source Project
 *
 * Licensed under the Apache License, Version 2.0 (the "License");
 * you may not use this file except in compliance with the License.
 * You may obtain a copy of the License at
 *
 *      http://www.apache.org/licenses/LICENSE-2.0
 *
 * Unless required by applicable law or agreed to in writing, software
 * distributed under the License is distributed on an "AS IS" BASIS,
 * WITHOUT WARRANTIES OR CONDITIONS OF ANY KIND, either express or implied.
 * See the License for the specific language governing permissions and
 * limitations under the License
 */

package com.android.server.connectivity.mdns;

import static com.android.testutils.DevSdkIgnoreRuleKt.SC_V2;

import static org.junit.Assert.assertArrayEquals;
import static org.junit.Assert.assertEquals;
import static org.junit.Assert.assertFalse;
import static org.junit.Assert.assertNotNull;
import static org.junit.Assert.assertNull;
import static org.junit.Assert.assertTrue;
import static org.mockito.ArgumentMatchers.any;
import static org.mockito.ArgumentMatchers.anyInt;
import static org.mockito.ArgumentMatchers.argThat;
import static org.mockito.ArgumentMatchers.eq;
import static org.mockito.Mockito.doReturn;
import static org.mockito.Mockito.inOrder;
import static org.mockito.Mockito.never;
import static org.mockito.Mockito.times;
import static org.mockito.Mockito.verify;
import static org.mockito.Mockito.when;

import static java.nio.charset.StandardCharsets.UTF_8;

import android.annotation.NonNull;
import android.annotation.Nullable;
import android.net.InetAddresses;
import android.net.Network;
import android.text.TextUtils;

import com.android.net.module.util.CollectionUtils;
import com.android.net.module.util.SharedLog;
import com.android.server.connectivity.mdns.MdnsServiceInfo.TextEntry;
import com.android.server.connectivity.mdns.MdnsServiceTypeClient.QueryTaskConfig;
import com.android.testutils.DevSdkIgnoreRule;
import com.android.testutils.DevSdkIgnoreRunner;

import org.junit.Before;
import org.junit.Ignore;
import org.junit.Test;
import org.junit.runner.RunWith;
import org.mockito.ArgumentCaptor;
import org.mockito.ArgumentMatcher;
import org.mockito.Captor;
import org.mockito.InOrder;
import org.mockito.Mock;
import org.mockito.Mockito;
import org.mockito.MockitoAnnotations;

import java.io.IOException;
import java.net.DatagramPacket;
import java.net.InetAddress;
import java.net.InetSocketAddress;
import java.util.ArrayList;
import java.util.Arrays;
import java.util.Collections;
import java.util.List;
import java.util.Map;
import java.util.concurrent.Future;
import java.util.concurrent.ScheduledFuture;
import java.util.concurrent.ScheduledThreadPoolExecutor;
import java.util.concurrent.TimeUnit;
import java.util.stream.Stream;

/** Tests for {@link MdnsServiceTypeClient}. */
@RunWith(DevSdkIgnoreRunner.class)
@DevSdkIgnoreRule.IgnoreUpTo(SC_V2)
public class MdnsServiceTypeClientTests {
    private static final int INTERFACE_INDEX = 999;
    private static final String SERVICE_TYPE = "_googlecast._tcp.local";
    private static final String[] SERVICE_TYPE_LABELS = TextUtils.split(SERVICE_TYPE, "\\.");
    private static final InetSocketAddress IPV4_ADDRESS = new InetSocketAddress(
            MdnsConstants.getMdnsIPv4Address(), MdnsConstants.MDNS_PORT);
    private static final InetSocketAddress IPV6_ADDRESS = new InetSocketAddress(
            MdnsConstants.getMdnsIPv6Address(), MdnsConstants.MDNS_PORT);

    private static final long TEST_TTL = 120000L;
    private static final long TEST_ELAPSED_REALTIME = 123L;
    private static final long TEST_TIMEOUT_MS = 10_000L;

    @Mock
    private MdnsServiceBrowserListener mockListenerOne;
    @Mock
    private MdnsServiceBrowserListener mockListenerTwo;
    @Mock
    private MdnsPacketWriter mockPacketWriter;
    @Mock
    private MdnsMultinetworkSocketClient mockSocketClient;
    @Mock
    private Network mockNetwork;
    @Mock
    private MdnsResponseDecoder.Clock mockDecoderClock;
    @Mock
    private SharedLog mockSharedLog;
    @Captor
    private ArgumentCaptor<MdnsServiceInfo> serviceInfoCaptor;

    private final byte[] buf = new byte[10];

    private DatagramPacket[] expectedIPv4Packets;
    private DatagramPacket[] expectedIPv6Packets;
    private ScheduledFuture<?>[] expectedSendFutures;
    private FakeExecutor currentThreadExecutor = new FakeExecutor();

    private MdnsServiceTypeClient client;

    @Before
    @SuppressWarnings("DoNotMock")
    public void setUp() throws IOException {
        MockitoAnnotations.initMocks(this);
        doReturn(TEST_ELAPSED_REALTIME).when(mockDecoderClock).elapsedRealtime();

        expectedIPv4Packets = new DatagramPacket[16];
        expectedIPv6Packets = new DatagramPacket[16];
        expectedSendFutures = new ScheduledFuture<?>[16];

        for (int i = 0; i < expectedSendFutures.length; ++i) {
            expectedIPv4Packets[i] = new DatagramPacket(buf, 0 /* offset */, 5 /* length */,
                    MdnsConstants.getMdnsIPv4Address(), MdnsConstants.MDNS_PORT);
            expectedIPv6Packets[i] = new DatagramPacket(buf, 0 /* offset */, 5 /* length */,
                    MdnsConstants.getMdnsIPv6Address(), MdnsConstants.MDNS_PORT);
            expectedSendFutures[i] = Mockito.mock(ScheduledFuture.class);
        }
        when(mockPacketWriter.getPacket(IPV4_ADDRESS))
                .thenReturn(expectedIPv4Packets[0])
                .thenReturn(expectedIPv4Packets[1])
                .thenReturn(expectedIPv4Packets[2])
                .thenReturn(expectedIPv4Packets[3])
                .thenReturn(expectedIPv4Packets[4])
                .thenReturn(expectedIPv4Packets[5])
                .thenReturn(expectedIPv4Packets[6])
                .thenReturn(expectedIPv4Packets[7])
                .thenReturn(expectedIPv4Packets[8])
                .thenReturn(expectedIPv4Packets[9])
                .thenReturn(expectedIPv4Packets[10])
                .thenReturn(expectedIPv4Packets[11])
                .thenReturn(expectedIPv4Packets[12])
                .thenReturn(expectedIPv4Packets[13])
                .thenReturn(expectedIPv4Packets[14])
                .thenReturn(expectedIPv4Packets[15]);

        when(mockPacketWriter.getPacket(IPV6_ADDRESS))
                .thenReturn(expectedIPv6Packets[0])
                .thenReturn(expectedIPv6Packets[1])
                .thenReturn(expectedIPv6Packets[2])
                .thenReturn(expectedIPv6Packets[3])
                .thenReturn(expectedIPv6Packets[4])
                .thenReturn(expectedIPv6Packets[5])
                .thenReturn(expectedIPv6Packets[6])
                .thenReturn(expectedIPv6Packets[7])
                .thenReturn(expectedIPv6Packets[8])
                .thenReturn(expectedIPv6Packets[9])
                .thenReturn(expectedIPv6Packets[10])
                .thenReturn(expectedIPv6Packets[11])
                .thenReturn(expectedIPv6Packets[12])
                .thenReturn(expectedIPv6Packets[13])
                .thenReturn(expectedIPv6Packets[14])
                .thenReturn(expectedIPv6Packets[15]);

        client =
                new MdnsServiceTypeClient(SERVICE_TYPE, mockSocketClient, currentThreadExecutor,
                        mockDecoderClock, mockNetwork, mockSharedLog) {
                    @Override
                    MdnsPacketWriter createMdnsPacketWriter() {
                        return mockPacketWriter;
                    }
                };
    }

    @Test
    public void sendQueries_activeScanMode() {
        MdnsSearchOptions searchOptions =
                MdnsSearchOptions.newBuilder().addSubtype("12345").setIsPassiveMode(false).build();
        client.startSendAndReceive(mockListenerOne, searchOptions);

        // First burst, 3 queries.
        verifyAndSendQuery(0, 0, /* expectsUnicastResponse= */ true);
        verifyAndSendQuery(
                1, MdnsConfigs.timeBetweenQueriesInBurstMs(), /* expectsUnicastResponse= */ false);
        verifyAndSendQuery(
                2, MdnsConfigs.timeBetweenQueriesInBurstMs(), /* expectsUnicastResponse= */ false);
        // Second burst will be sent after initialTimeBetweenBurstsMs, 3 queries.
        verifyAndSendQuery(
                3, MdnsConfigs.initialTimeBetweenBurstsMs(), /* expectsUnicastResponse= */ false);
        verifyAndSendQuery(
                4, MdnsConfigs.timeBetweenQueriesInBurstMs(), /* expectsUnicastResponse= */ false);
        verifyAndSendQuery(
                5, MdnsConfigs.timeBetweenQueriesInBurstMs(), /* expectsUnicastResponse= */ false);
        // Third burst will be sent after initialTimeBetweenBurstsMs * 2, 3 queries.
        verifyAndSendQuery(
                6, MdnsConfigs.initialTimeBetweenBurstsMs() * 2, /* expectsUnicastResponse= */
                false);
        verifyAndSendQuery(
                7, MdnsConfigs.timeBetweenQueriesInBurstMs(), /* expectsUnicastResponse= */ false);
        verifyAndSendQuery(
                8, MdnsConfigs.timeBetweenQueriesInBurstMs(), /* expectsUnicastResponse= */ false);
        // Forth burst will be sent after initialTimeBetweenBurstsMs * 4, 3 queries.
        verifyAndSendQuery(
                9, MdnsConfigs.initialTimeBetweenBurstsMs() * 4, /* expectsUnicastResponse= */
                false);
        verifyAndSendQuery(
                10, MdnsConfigs.timeBetweenQueriesInBurstMs(), /* expectsUnicastResponse= */ false);
        verifyAndSendQuery(
                11, MdnsConfigs.timeBetweenQueriesInBurstMs(), /* expectsUnicastResponse= */ false);
        // Fifth burst will be sent after timeBetweenBurstsMs, 3 queries.
        verifyAndSendQuery(12, MdnsConfigs.timeBetweenBurstsMs(), /* expectsUnicastResponse= */
                false);
        verifyAndSendQuery(
                13, MdnsConfigs.timeBetweenQueriesInBurstMs(), /* expectsUnicastResponse= */ false);
        verifyAndSendQuery(
                14, MdnsConfigs.timeBetweenQueriesInBurstMs(), /* expectsUnicastResponse= */ false);

        // Stop sending packets.
        client.stopSendAndReceive(mockListenerOne);
        verify(expectedSendFutures[15]).cancel(true);
    }

    @Test
    public void sendQueries_reentry_activeScanMode() {
        MdnsSearchOptions searchOptions =
                MdnsSearchOptions.newBuilder().addSubtype("12345").setIsPassiveMode(false).build();
        client.startSendAndReceive(mockListenerOne, searchOptions);

        // First burst, first query is sent.
        verifyAndSendQuery(0, 0, /* expectsUnicastResponse= */ true);

        // After the first query is sent, change the subtypes, and restart.
        searchOptions =
                MdnsSearchOptions.newBuilder()
                        .addSubtype("12345")
                        .addSubtype("abcde")
                        .setIsPassiveMode(false)
                        .build();
        client.startSendAndReceive(mockListenerOne, searchOptions);
        // The previous scheduled task should be canceled.
        verify(expectedSendFutures[1]).cancel(true);

        // Queries should continue to be sent.
        verifyAndSendQuery(1, 0, /* expectsUnicastResponse= */ true);
        verifyAndSendQuery(
                2, MdnsConfigs.timeBetweenQueriesInBurstMs(), /* expectsUnicastResponse= */ false);
        verifyAndSendQuery(
                3, MdnsConfigs.timeBetweenQueriesInBurstMs(), /* expectsUnicastResponse= */ false);

        // Stop sending packets.
        client.stopSendAndReceive(mockListenerOne);
        verify(expectedSendFutures[5]).cancel(true);
    }

    @Test
    public void sendQueries_passiveScanMode() {
        MdnsSearchOptions searchOptions =
                MdnsSearchOptions.newBuilder().addSubtype("12345").setIsPassiveMode(true).build();
        client.startSendAndReceive(mockListenerOne, searchOptions);

        // First burst, 3 query.
        verifyAndSendQuery(0, 0, /* expectsUnicastResponse= */ true);
        verifyAndSendQuery(
                1, MdnsConfigs.timeBetweenQueriesInBurstMs(), /* expectsUnicastResponse= */ false);
        verifyAndSendQuery(
                2, MdnsConfigs.timeBetweenQueriesInBurstMs(), /* expectsUnicastResponse= */ false);
        // Second burst will be sent after timeBetweenBurstsMs, 1 query.
        verifyAndSendQuery(3, MdnsConfigs.timeBetweenBurstsMs(), /* expectsUnicastResponse= */
                false);
        // Third burst will be sent after timeBetweenBurstsMs, 1 query.
        verifyAndSendQuery(4, MdnsConfigs.timeBetweenBurstsMs(), /* expectsUnicastResponse= */
                false);

        // Stop sending packets.
        client.stopSendAndReceive(mockListenerOne);
        verify(expectedSendFutures[5]).cancel(true);
    }

    @Test
    public void sendQueries_reentry_passiveScanMode() {
        MdnsSearchOptions searchOptions =
                MdnsSearchOptions.newBuilder().addSubtype("12345").setIsPassiveMode(true).build();
        client.startSendAndReceive(mockListenerOne, searchOptions);

        // First burst, first query is sent.
        verifyAndSendQuery(0, 0, /* expectsUnicastResponse= */ true);

        // After the first query is sent, change the subtypes, and restart.
        searchOptions =
                MdnsSearchOptions.newBuilder()
                        .addSubtype("12345")
                        .addSubtype("abcde")
                        .setIsPassiveMode(true)
                        .build();
        client.startSendAndReceive(mockListenerOne, searchOptions);
        // The previous scheduled task should be canceled.
        verify(expectedSendFutures[1]).cancel(true);

        // Queries should continue to be sent.
        verifyAndSendQuery(1, 0, /* expectsUnicastResponse= */ true);
        verifyAndSendQuery(
                2, MdnsConfigs.timeBetweenQueriesInBurstMs(), /* expectsUnicastResponse= */ false);
        verifyAndSendQuery(
                3, MdnsConfigs.timeBetweenQueriesInBurstMs(), /* expectsUnicastResponse= */ false);

        // Stop sending packets.
        client.stopSendAndReceive(mockListenerOne);
        verify(expectedSendFutures[5]).cancel(true);
    }

    @Test
    @Ignore("MdnsConfigs is not configurable currently.")
    public void testQueryTaskConfig_alwaysAskForUnicastResponse() {
        //MdnsConfigsFlagsImpl.alwaysAskForUnicastResponseInEachBurst.override(true);
        MdnsSearchOptions searchOptions =
                MdnsSearchOptions.newBuilder().addSubtype("12345").setIsPassiveMode(false).build();
        QueryTaskConfig config = new QueryTaskConfig(
                searchOptions.getSubtypes(), searchOptions.isPassiveMode(), 1, mockNetwork);

        // This is the first query. We will ask for unicast response.
        assertTrue(config.expectUnicastResponse);
        assertEquals(config.subtypes, searchOptions.getSubtypes());
        assertEquals(config.transactionId, 1);

        // For the rest of queries in this burst, we will NOT ask for unicast response.
        for (int i = 1; i < MdnsConfigs.queriesPerBurst(); i++) {
            int oldTransactionId = config.transactionId;
            config = config.getConfigForNextRun();
            assertFalse(config.expectUnicastResponse);
            assertEquals(config.subtypes, searchOptions.getSubtypes());
            assertEquals(config.transactionId, oldTransactionId + 1);
        }

        // This is the first query of a new burst. We will ask for unicast response.
        int oldTransactionId = config.transactionId;
        config = config.getConfigForNextRun();
        assertTrue(config.expectUnicastResponse);
        assertEquals(config.subtypes, searchOptions.getSubtypes());
        assertEquals(config.transactionId, oldTransactionId + 1);
    }

    @Test
    public void testQueryTaskConfig_askForUnicastInFirstQuery() {
        MdnsSearchOptions searchOptions =
                MdnsSearchOptions.newBuilder().addSubtype("12345").setIsPassiveMode(false).build();
        QueryTaskConfig config = new QueryTaskConfig(
                searchOptions.getSubtypes(), searchOptions.isPassiveMode(), 1, mockNetwork);

        // This is the first query. We will ask for unicast response.
        assertTrue(config.expectUnicastResponse);
        assertEquals(config.subtypes, searchOptions.getSubtypes());
        assertEquals(config.transactionId, 1);

        // For the rest of queries in this burst, we will NOT ask for unicast response.
        for (int i = 1; i < MdnsConfigs.queriesPerBurst(); i++) {
            int oldTransactionId = config.transactionId;
            config = config.getConfigForNextRun();
            assertFalse(config.expectUnicastResponse);
            assertEquals(config.subtypes, searchOptions.getSubtypes());
            assertEquals(config.transactionId, oldTransactionId + 1);
        }

        // This is the first query of a new burst. We will NOT ask for unicast response.
        int oldTransactionId = config.transactionId;
        config = config.getConfigForNextRun();
        assertFalse(config.expectUnicastResponse);
        assertEquals(config.subtypes, searchOptions.getSubtypes());
        assertEquals(config.transactionId, oldTransactionId + 1);
    }

    @Test
    @Ignore("MdnsConfigs is not configurable currently.")
    public void testIfPreviousTaskIsCanceledWhenNewSessionStarts() {
        //MdnsConfigsFlagsImpl.useSessionIdToScheduleMdnsTask.override(true);
        MdnsSearchOptions searchOptions =
                MdnsSearchOptions.newBuilder().addSubtype("12345").setIsPassiveMode(true).build();
        client.startSendAndReceive(mockListenerOne, searchOptions);
        Runnable firstMdnsTask = currentThreadExecutor.getAndClearSubmittedRunnable();

        // Change the sutypes and start a new session.
        searchOptions =
                MdnsSearchOptions.newBuilder()
                        .addSubtype("12345")
                        .addSubtype("abcde")
                        .setIsPassiveMode(true)
                        .build();
        client.startSendAndReceive(mockListenerOne, searchOptions);

        // Clear the scheduled runnable.
        currentThreadExecutor.getAndClearLastScheduledRunnable();

        // Simulate the case where the first mdns task is not successful canceled and it gets
        // executed anyway.
        firstMdnsTask.run();

        // Although it gets executes, no more task gets scheduled.
        assertNull(currentThreadExecutor.getAndClearLastScheduledRunnable());
    }

    @Test
    @Ignore("MdnsConfigs is not configurable currently.")
    public void testIfPreviousTaskIsCanceledWhenSessionStops() {
        //MdnsConfigsFlagsImpl.shouldCancelScanTaskWhenFutureIsNull.override(true);
        MdnsSearchOptions searchOptions =
                MdnsSearchOptions.newBuilder().addSubtype("12345").setIsPassiveMode(true).build();
        client.startSendAndReceive(mockListenerOne, searchOptions);
        // Change the sutypes and start a new session.
        client.stopSendAndReceive(mockListenerOne);
        // Clear the scheduled runnable.
        currentThreadExecutor.getAndClearLastScheduledRunnable();

        // Simulate the case where the first mdns task is not successful canceled and it gets
        // executed anyway.
        currentThreadExecutor.getAndClearSubmittedRunnable().run();

        // Although it gets executes, no more task gets scheduled.
        assertNull(currentThreadExecutor.getAndClearLastScheduledRunnable());
    }

    @Test
    public void testQueryScheduledWhenAnsweredFromCache() {
        final MdnsSearchOptions searchOptions = MdnsSearchOptions.getDefaultOptions();
        client.startSendAndReceive(mockListenerOne, searchOptions);
        assertNotNull(currentThreadExecutor.getAndClearSubmittedRunnable());

        client.processResponse(createResponse(
                "service-instance-1", "192.0.2.123", 5353,
                SERVICE_TYPE_LABELS,
                Collections.emptyMap(), TEST_TTL), /* interfaceIndex= */ 20, mockNetwork);

        verify(mockListenerOne).onServiceNameDiscovered(any());
        verify(mockListenerOne).onServiceFound(any());

        // File another identical query
        client.startSendAndReceive(mockListenerTwo, searchOptions);

        verify(mockListenerTwo).onServiceNameDiscovered(any());
        verify(mockListenerTwo).onServiceFound(any());

        // This time no query is submitted, only scheduled
        assertNull(currentThreadExecutor.getAndClearSubmittedRunnable());
        assertNotNull(currentThreadExecutor.getAndClearLastScheduledRunnable());
        // This just skips the first query of the first burst
        assertEquals(MdnsConfigs.timeBetweenQueriesInBurstMs(),
                currentThreadExecutor.getAndClearLastScheduledDelayInMs());
    }

    private static void verifyServiceInfo(MdnsServiceInfo serviceInfo, String serviceName,
            String[] serviceType, List<String> ipv4Addresses, List<String> ipv6Addresses, int port,
            List<String> subTypes, Map<String, String> attributes, int interfaceIndex,
            Network network) {
        assertEquals(serviceName, serviceInfo.getServiceInstanceName());
        assertArrayEquals(serviceType, serviceInfo.getServiceType());
        assertEquals(ipv4Addresses, serviceInfo.getIpv4Addresses());
        assertEquals(ipv6Addresses, serviceInfo.getIpv6Addresses());
        assertEquals(port, serviceInfo.getPort());
        assertEquals(subTypes, serviceInfo.getSubtypes());
        for (String key : attributes.keySet()) {
            assertTrue(attributes.containsKey(key));
            assertEquals(attributes.get(key), serviceInfo.getAttributeByKey(key));
        }
        assertEquals(interfaceIndex, serviceInfo.getInterfaceIndex());
        assertEquals(network, serviceInfo.getNetwork());
    }

    @Test
    public void processResponse_incompleteResponse() {
        client.startSendAndReceive(mockListenerOne, MdnsSearchOptions.getDefaultOptions());

        client.processResponse(createResponse(
                "service-instance-1", null /* host */, 0 /* port */,
                SERVICE_TYPE_LABELS,
                Collections.emptyMap(), TEST_TTL), INTERFACE_INDEX, mockNetwork);
        verify(mockListenerOne).onServiceNameDiscovered(serviceInfoCaptor.capture());
        verifyServiceInfo(serviceInfoCaptor.getAllValues().get(0),
                "service-instance-1",
                SERVICE_TYPE_LABELS,
                /* ipv4Addresses= */ List.of(),
                /* ipv6Addresses= */ List.of(),
                /* port= */ 0,
                /* subTypes= */ List.of(),
                Collections.emptyMap(),
                INTERFACE_INDEX,
                mockNetwork);

        verify(mockListenerOne, never()).onServiceFound(any(MdnsServiceInfo.class));
        verify(mockListenerOne, never()).onServiceUpdated(any(MdnsServiceInfo.class));
    }

    @Test
    public void processIPv4Response_completeResponseForNewServiceInstance() throws Exception {
        final String ipV4Address = "192.168.1.1";
        client.startSendAndReceive(mockListenerOne, MdnsSearchOptions.getDefaultOptions());

        // Process the initial response.
        client.processResponse(createResponse(
                "service-instance-1", ipV4Address, 5353,
                /* subtype= */ "ABCDE",
                Collections.emptyMap(), TEST_TTL), /* interfaceIndex= */ 20, mockNetwork);

        // Process a second response with a different port and updated text attributes.
        client.processResponse(createResponse(
                "service-instance-1", ipV4Address, 5354,
                /* subtype= */ "ABCDE",
                Collections.singletonMap("key", "value"), TEST_TTL),
                /* interfaceIndex= */ 20, mockNetwork);

        // Verify onServiceNameDiscovered was called once for the initial response.
        verify(mockListenerOne).onServiceNameDiscovered(serviceInfoCaptor.capture());
        verifyServiceInfo(serviceInfoCaptor.getAllValues().get(0),
                "service-instance-1",
                SERVICE_TYPE_LABELS,
                List.of(ipV4Address) /* ipv4Address */,
                List.of() /* ipv6Address */,
                5353 /* port */,
                Collections.singletonList("ABCDE") /* subTypes */,
                Collections.singletonMap("key", null) /* attributes */,
                20 /* interfaceIndex */,
                mockNetwork);

        // Verify onServiceFound was called once for the initial response.
        verify(mockListenerOne).onServiceFound(serviceInfoCaptor.capture());
        MdnsServiceInfo initialServiceInfo = serviceInfoCaptor.getAllValues().get(1);
        assertEquals(initialServiceInfo.getServiceInstanceName(), "service-instance-1");
        assertEquals(initialServiceInfo.getIpv4Address(), ipV4Address);
        assertEquals(initialServiceInfo.getPort(), 5353);
        assertEquals(initialServiceInfo.getSubtypes(), Collections.singletonList("ABCDE"));
        assertNull(initialServiceInfo.getAttributeByKey("key"));
        assertEquals(initialServiceInfo.getInterfaceIndex(), 20);
        assertEquals(mockNetwork, initialServiceInfo.getNetwork());

        // Verify onServiceUpdated was called once for the second response.
        verify(mockListenerOne).onServiceUpdated(serviceInfoCaptor.capture());
        MdnsServiceInfo updatedServiceInfo = serviceInfoCaptor.getAllValues().get(2);
        assertEquals(updatedServiceInfo.getServiceInstanceName(), "service-instance-1");
        assertEquals(updatedServiceInfo.getIpv4Address(), ipV4Address);
        assertEquals(updatedServiceInfo.getPort(), 5354);
        assertTrue(updatedServiceInfo.hasSubtypes());
        assertEquals(updatedServiceInfo.getSubtypes(), Collections.singletonList("ABCDE"));
        assertEquals(updatedServiceInfo.getAttributeByKey("key"), "value");
        assertEquals(updatedServiceInfo.getInterfaceIndex(), 20);
        assertEquals(mockNetwork, updatedServiceInfo.getNetwork());
    }

    @Test
    public void processIPv6Response_getCorrectServiceInfo() throws Exception {
        final String ipV6Address = "2000:3333::da6c:63ff:fe7c:7483";
        client.startSendAndReceive(mockListenerOne, MdnsSearchOptions.getDefaultOptions());

        // Process the initial response.
        client.processResponse(createResponse(
                "service-instance-1", ipV6Address, 5353,
                /* subtype= */ "ABCDE",
                Collections.emptyMap(), TEST_TTL), /* interfaceIndex= */ 20, mockNetwork);

        // Process a second response with a different port and updated text attributes.
        client.processResponse(createResponse(
                "service-instance-1", ipV6Address, 5354,
                /* subtype= */ "ABCDE",
                Collections.singletonMap("key", "value"), TEST_TTL),
                /* interfaceIndex= */ 20, mockNetwork);

        // Verify onServiceNameDiscovered was called once for the initial response.
        verify(mockListenerOne).onServiceNameDiscovered(serviceInfoCaptor.capture());
        verifyServiceInfo(serviceInfoCaptor.getAllValues().get(0),
                "service-instance-1",
                SERVICE_TYPE_LABELS,
                List.of() /* ipv4Address */,
                List.of(ipV6Address) /* ipv6Address */,
                5353 /* port */,
                Collections.singletonList("ABCDE") /* subTypes */,
                Collections.singletonMap("key", null) /* attributes */,
                20 /* interfaceIndex */,
                mockNetwork);

        // Verify onServiceFound was called once for the initial response.
        verify(mockListenerOne).onServiceFound(serviceInfoCaptor.capture());
        MdnsServiceInfo initialServiceInfo = serviceInfoCaptor.getAllValues().get(1);
        assertEquals(initialServiceInfo.getServiceInstanceName(), "service-instance-1");
        assertEquals(initialServiceInfo.getIpv6Address(), ipV6Address);
        assertEquals(initialServiceInfo.getPort(), 5353);
        assertEquals(initialServiceInfo.getSubtypes(), Collections.singletonList("ABCDE"));
        assertNull(initialServiceInfo.getAttributeByKey("key"));
        assertEquals(initialServiceInfo.getInterfaceIndex(), 20);
        assertEquals(mockNetwork, initialServiceInfo.getNetwork());

        // Verify onServiceUpdated was called once for the second response.
        verify(mockListenerOne).onServiceUpdated(serviceInfoCaptor.capture());
        MdnsServiceInfo updatedServiceInfo = serviceInfoCaptor.getAllValues().get(2);
        assertEquals(updatedServiceInfo.getServiceInstanceName(), "service-instance-1");
        assertEquals(updatedServiceInfo.getIpv6Address(), ipV6Address);
        assertEquals(updatedServiceInfo.getPort(), 5354);
        assertTrue(updatedServiceInfo.hasSubtypes());
        assertEquals(updatedServiceInfo.getSubtypes(), Collections.singletonList("ABCDE"));
        assertEquals(updatedServiceInfo.getAttributeByKey("key"), "value");
        assertEquals(updatedServiceInfo.getInterfaceIndex(), 20);
        assertEquals(mockNetwork, updatedServiceInfo.getNetwork());
    }

    private void verifyServiceRemovedNoCallback(MdnsServiceBrowserListener listener) {
        verify(listener, never()).onServiceRemoved(any());
        verify(listener, never()).onServiceNameRemoved(any());
    }

    private void verifyServiceRemovedCallback(MdnsServiceBrowserListener listener,
            String serviceName, String[] serviceType, int interfaceIndex, Network network) {
        verify(listener).onServiceRemoved(argThat(
                info -> serviceName.equals(info.getServiceInstanceName())
                        && Arrays.equals(serviceType, info.getServiceType())
                        && info.getInterfaceIndex() == interfaceIndex
                        && network.equals(info.getNetwork())));
        verify(listener).onServiceNameRemoved(argThat(
                info -> serviceName.equals(info.getServiceInstanceName())
                        && Arrays.equals(serviceType, info.getServiceType())
                        && info.getInterfaceIndex() == interfaceIndex
                        && network.equals(info.getNetwork())));
    }

    @Test
    public void processResponse_goodBye() throws Exception {
        client.startSendAndReceive(mockListenerOne, MdnsSearchOptions.getDefaultOptions());
        client.startSendAndReceive(mockListenerTwo, MdnsSearchOptions.getDefaultOptions());

        final String serviceName = "service-instance-1";
        final String ipV6Address = "2000:3333::da6c:63ff:fe7c:7483";
        // Process the initial response.
        client.processResponse(createResponse(
                serviceName, ipV6Address, 5353,
                SERVICE_TYPE_LABELS,
                Collections.emptyMap(), TEST_TTL), INTERFACE_INDEX, mockNetwork);

        client.processResponse(createResponse(
                "goodbye-service", ipV6Address, 5353,
                SERVICE_TYPE_LABELS,
                Collections.emptyMap(), /* ptrTtlMillis= */ 0L), INTERFACE_INDEX, mockNetwork);

        // Verify removed callback won't be called if the service is not existed.
        verifyServiceRemovedNoCallback(mockListenerOne);
        verifyServiceRemovedNoCallback(mockListenerTwo);

        // Verify removed callback would be called.
        client.processResponse(createResponse(
                serviceName, ipV6Address, 5353,
                SERVICE_TYPE_LABELS,
                Collections.emptyMap(), 0L), INTERFACE_INDEX, mockNetwork);
        verifyServiceRemovedCallback(
                mockListenerOne, serviceName, SERVICE_TYPE_LABELS, INTERFACE_INDEX, mockNetwork);
        verifyServiceRemovedCallback(
                mockListenerTwo, serviceName, SERVICE_TYPE_LABELS, INTERFACE_INDEX, mockNetwork);
    }

    @Test
    public void reportExistingServiceToNewlyRegisteredListeners() throws Exception {
        // Process the initial response.
        client.processResponse(createResponse(
                "service-instance-1", "192.168.1.1", 5353,
                /* subtype= */ "ABCDE",
                Collections.emptyMap(), TEST_TTL), INTERFACE_INDEX, mockNetwork);

        client.startSendAndReceive(mockListenerOne, MdnsSearchOptions.getDefaultOptions());

        // Verify onServiceNameDiscovered was called once for the existing response.
        verify(mockListenerOne).onServiceNameDiscovered(serviceInfoCaptor.capture());
        verifyServiceInfo(serviceInfoCaptor.getAllValues().get(0),
                "service-instance-1",
                SERVICE_TYPE_LABELS,
                List.of("192.168.1.1") /* ipv4Address */,
                List.of() /* ipv6Address */,
                5353 /* port */,
                Collections.singletonList("ABCDE") /* subTypes */,
                Collections.singletonMap("key", null) /* attributes */,
                INTERFACE_INDEX,
                mockNetwork);

        // Verify onServiceFound was called once for the existing response.
        verify(mockListenerOne).onServiceFound(serviceInfoCaptor.capture());
        MdnsServiceInfo existingServiceInfo = serviceInfoCaptor.getAllValues().get(1);
        assertEquals(existingServiceInfo.getServiceInstanceName(), "service-instance-1");
        assertEquals(existingServiceInfo.getIpv4Address(), "192.168.1.1");
        assertEquals(existingServiceInfo.getPort(), 5353);
        assertEquals(existingServiceInfo.getSubtypes(), Collections.singletonList("ABCDE"));
        assertNull(existingServiceInfo.getAttributeByKey("key"));

        // Process a goodbye message for the existing response.
        client.processResponse(createResponse(
                "service-instance-1", "192.168.1.1", 5353,
                SERVICE_TYPE_LABELS,
                Collections.emptyMap(), /* ptrTtlMillis= */ 0L), INTERFACE_INDEX, mockNetwork);

        client.startSendAndReceive(mockListenerTwo, MdnsSearchOptions.getDefaultOptions());

        // Verify onServiceFound was not called on the newly registered listener after the existing
        // response is gone.
        verify(mockListenerTwo, never()).onServiceNameDiscovered(any(MdnsServiceInfo.class));
        verify(mockListenerTwo, never()).onServiceFound(any(MdnsServiceInfo.class));
    }

    @Test
    public void processResponse_searchOptionsEnableServiceRemoval_shouldRemove()
            throws Exception {
        final String serviceInstanceName = "service-instance-1";
        client =
                new MdnsServiceTypeClient(SERVICE_TYPE, mockSocketClient, currentThreadExecutor,
                        mockDecoderClock, mockNetwork, mockSharedLog) {
                    @Override
                    MdnsPacketWriter createMdnsPacketWriter() {
                        return mockPacketWriter;
                    }
                };
        MdnsSearchOptions searchOptions = MdnsSearchOptions.newBuilder().setRemoveExpiredService(
                true).build();
        client.startSendAndReceive(mockListenerOne, searchOptions);
        Runnable firstMdnsTask = currentThreadExecutor.getAndClearSubmittedRunnable();

        // Process the initial response.
        client.processResponse(createResponse(
                serviceInstanceName, "192.168.1.1", 5353, /* subtype= */ "ABCDE",
                Collections.emptyMap(), TEST_TTL), INTERFACE_INDEX, mockNetwork);

        // Clear the scheduled runnable.
        currentThreadExecutor.getAndClearLastScheduledRunnable();

        // Simulate the case where the response is under TTL.
        doReturn(TEST_ELAPSED_REALTIME + TEST_TTL - 1L).when(mockDecoderClock).elapsedRealtime();
        firstMdnsTask.run();

        // Verify removed callback was not called.
        verifyServiceRemovedNoCallback(mockListenerOne);

        // Simulate the case where the response is after TTL.
        doReturn(TEST_ELAPSED_REALTIME + TEST_TTL + 1L).when(mockDecoderClock).elapsedRealtime();
        firstMdnsTask.run();

        // Verify removed callback was called.
        verifyServiceRemovedCallback(mockListenerOne, serviceInstanceName, SERVICE_TYPE_LABELS,
                INTERFACE_INDEX, mockNetwork);
    }

    @Test
    public void processResponse_searchOptionsNotEnableServiceRemoval_shouldNotRemove()
            throws Exception {
        final String serviceInstanceName = "service-instance-1";
        client =
                new MdnsServiceTypeClient(SERVICE_TYPE, mockSocketClient, currentThreadExecutor,
                        mockDecoderClock, mockNetwork, mockSharedLog) {
                    @Override
                    MdnsPacketWriter createMdnsPacketWriter() {
                        return mockPacketWriter;
                    }
                };
        client.startSendAndReceive(mockListenerOne, MdnsSearchOptions.getDefaultOptions());
        Runnable firstMdnsTask = currentThreadExecutor.getAndClearSubmittedRunnable();

        // Process the initial response.
        client.processResponse(createResponse(
                serviceInstanceName, "192.168.1.1", 5353, /* subtype= */ "ABCDE",
                Collections.emptyMap(), TEST_TTL), INTERFACE_INDEX, mockNetwork);

        // Clear the scheduled runnable.
        currentThreadExecutor.getAndClearLastScheduledRunnable();

        // Simulate the case where the response is after TTL.
        doReturn(TEST_ELAPSED_REALTIME + TEST_TTL + 1L).when(mockDecoderClock).elapsedRealtime();
        firstMdnsTask.run();

        // Verify removed callback was not called.
        verifyServiceRemovedNoCallback(mockListenerOne);
    }

    @Test
    @Ignore("MdnsConfigs is not configurable currently.")
    public void processResponse_removeServiceAfterTtlExpiresEnabled_shouldRemove()
            throws Exception {
        //MdnsConfigsFlagsImpl.removeServiceAfterTtlExpires.override(true);
        final String serviceInstanceName = "service-instance-1";
        client =
                new MdnsServiceTypeClient(SERVICE_TYPE, mockSocketClient, currentThreadExecutor,
                        mockDecoderClock, mockNetwork, mockSharedLog) {
                    @Override
                    MdnsPacketWriter createMdnsPacketWriter() {
                        return mockPacketWriter;
                    }
                };
        client.startSendAndReceive(mockListenerOne, MdnsSearchOptions.getDefaultOptions());
        Runnable firstMdnsTask = currentThreadExecutor.getAndClearSubmittedRunnable();

        // Process the initial response.
        client.processResponse(createResponse(
                serviceInstanceName, "192.168.1.1", 5353, /* subtype= */ "ABCDE",
                Collections.emptyMap(), TEST_TTL), INTERFACE_INDEX, mockNetwork);

        // Clear the scheduled runnable.
        currentThreadExecutor.getAndClearLastScheduledRunnable();

        // Simulate the case where the response is after TTL.
        doReturn(TEST_ELAPSED_REALTIME + TEST_TTL + 1L).when(mockDecoderClock).elapsedRealtime();
        firstMdnsTask.run();

        // Verify removed callback was called.
        verifyServiceRemovedCallback(mockListenerOne, serviceInstanceName, SERVICE_TYPE_LABELS,
                INTERFACE_INDEX, mockNetwork);
    }

    @Test
    public void testProcessResponse_InOrder() throws Exception {
        final String serviceName = "service-instance";
        final String ipV4Address = "192.0.2.0";
        final String ipV6Address = "2001:db8::";
        client.startSendAndReceive(mockListenerOne, MdnsSearchOptions.getDefaultOptions());
        InOrder inOrder = inOrder(mockListenerOne);

        // Process the initial response which is incomplete.
        final String subtype = "ABCDE";
        client.processResponse(createResponse(
                serviceName, null, 5353, subtype,
                Collections.emptyMap(), TEST_TTL), INTERFACE_INDEX, mockNetwork);

        // Process a second response which has ip address to make response become complete.
        client.processResponse(createResponse(
                serviceName, ipV4Address, 5353, subtype,
                Collections.emptyMap(), TEST_TTL), INTERFACE_INDEX, mockNetwork);

        // Process a third response with a different ip address, port and updated text attributes.
        client.processResponse(createResponse(
                serviceName, ipV6Address, 5354, subtype,
                Collections.singletonMap("key", "value"), TEST_TTL), INTERFACE_INDEX, mockNetwork);

        // Process the last response which is goodbye message (with the main type, not subtype).
        client.processResponse(createResponse(
                serviceName, ipV6Address, 5354, SERVICE_TYPE_LABELS,
                Collections.singletonMap("key", "value"), /* ptrTtlMillis= */ 0L),
                INTERFACE_INDEX, mockNetwork);

        // Verify onServiceNameDiscovered was first called for the initial response.
        inOrder.verify(mockListenerOne).onServiceNameDiscovered(serviceInfoCaptor.capture());
        verifyServiceInfo(serviceInfoCaptor.getAllValues().get(0),
                serviceName,
                SERVICE_TYPE_LABELS,
                List.of() /* ipv4Address */,
                List.of() /* ipv6Address */,
                5353 /* port */,
                Collections.singletonList(subtype) /* subTypes */,
                Collections.singletonMap("key", null) /* attributes */,
                INTERFACE_INDEX,
                mockNetwork);

        // Verify onServiceFound was second called for the second response.
        inOrder.verify(mockListenerOne).onServiceFound(serviceInfoCaptor.capture());
        verifyServiceInfo(serviceInfoCaptor.getAllValues().get(1),
                serviceName,
                SERVICE_TYPE_LABELS,
                List.of(ipV4Address) /* ipv4Address */,
                List.of() /* ipv6Address */,
                5353 /* port */,
                Collections.singletonList(subtype) /* subTypes */,
                Collections.singletonMap("key", null) /* attributes */,
                INTERFACE_INDEX,
                mockNetwork);

        // Verify onServiceUpdated was third called for the third response.
        inOrder.verify(mockListenerOne).onServiceUpdated(serviceInfoCaptor.capture());
        verifyServiceInfo(serviceInfoCaptor.getAllValues().get(2),
                serviceName,
                SERVICE_TYPE_LABELS,
                List.of(ipV4Address) /* ipv4Address */,
                List.of(ipV6Address) /* ipv6Address */,
                5354 /* port */,
                Collections.singletonList(subtype) /* subTypes */,
                Collections.singletonMap("key", "value") /* attributes */,
                INTERFACE_INDEX,
                mockNetwork);

        // Verify onServiceRemoved was called for the last response.
        inOrder.verify(mockListenerOne).onServiceRemoved(serviceInfoCaptor.capture());
        verifyServiceInfo(serviceInfoCaptor.getAllValues().get(3),
                serviceName,
                SERVICE_TYPE_LABELS,
                List.of(ipV4Address) /* ipv4Address */,
                List.of(ipV6Address) /* ipv6Address */,
                5354 /* port */,
                Collections.singletonList("ABCDE") /* subTypes */,
                Collections.singletonMap("key", "value") /* attributes */,
                INTERFACE_INDEX,
                mockNetwork);

        // Verify onServiceNameRemoved was called for the last response.
        inOrder.verify(mockListenerOne).onServiceNameRemoved(serviceInfoCaptor.capture());
        verifyServiceInfo(serviceInfoCaptor.getAllValues().get(4),
                serviceName,
                SERVICE_TYPE_LABELS,
                List.of(ipV4Address) /* ipv4Address */,
                List.of(ipV6Address) /* ipv6Address */,
                5354 /* port */,
                Collections.singletonList("ABCDE") /* subTypes */,
                Collections.singletonMap("key", "value") /* attributes */,
                INTERFACE_INDEX,
                mockNetwork);
    }

    @Test
    public void testProcessResponse_Resolve() throws Exception {
        client = new MdnsServiceTypeClient(
                SERVICE_TYPE, mockSocketClient, currentThreadExecutor, mockNetwork, mockSharedLog);

        final String instanceName = "service-instance";
        final String[] hostname = new String[] { "testhost "};
        final String ipV4Address = "192.0.2.0";
        final String ipV6Address = "2001:db8::";

        final MdnsSearchOptions resolveOptions = MdnsSearchOptions.newBuilder()
                .setResolveInstanceName(instanceName).build();

        client.startSendAndReceive(mockListenerOne, resolveOptions);
        InOrder inOrder = inOrder(mockListenerOne, mockSocketClient);

        // Verify a query for SRV/TXT was sent, but no PTR query
        final ArgumentCaptor<DatagramPacket> srvTxtQueryCaptor =
                ArgumentCaptor.forClass(DatagramPacket.class);
        currentThreadExecutor.getAndClearLastScheduledRunnable().run();
        // Send twice for IPv4 and IPv6
        inOrder.verify(mockSocketClient, times(2)).sendUnicastPacket(srvTxtQueryCaptor.capture(),
                eq(mockNetwork));

        final MdnsPacket srvTxtQueryPacket = MdnsPacket.parse(
                new MdnsPacketReader(srvTxtQueryCaptor.getValue()));

        final String[] serviceName = getTestServiceName(instanceName);
        assertFalse(hasQuestion(srvTxtQueryPacket, MdnsRecord.TYPE_PTR));
        assertTrue(hasQuestion(srvTxtQueryPacket, MdnsRecord.TYPE_SRV, serviceName));
        assertTrue(hasQuestion(srvTxtQueryPacket, MdnsRecord.TYPE_TXT, serviceName));

        // Process a response with SRV+TXT
        final MdnsPacket srvTxtResponse = new MdnsPacket(
                0 /* flags */,
                Collections.emptyList() /* questions */,
                List.of(
                        new MdnsServiceRecord(serviceName, 0L /* receiptTimeMillis */,
                                true /* cacheFlush */, TEST_TTL, 0 /* servicePriority */,
                                0 /* serviceWeight */, 1234 /* servicePort */, hostname),
                        new MdnsTextRecord(serviceName, 0L /* receiptTimeMillis */,
                                true /* cacheFlush */, TEST_TTL,
                                Collections.emptyList() /* entries */)),
                Collections.emptyList() /* authorityRecords */,
                Collections.emptyList() /* additionalRecords */);

        client.processResponse(srvTxtResponse, INTERFACE_INDEX, mockNetwork);

        // Expect a query for A/AAAA
        final ArgumentCaptor<DatagramPacket> addressQueryCaptor =
                ArgumentCaptor.forClass(DatagramPacket.class);
        currentThreadExecutor.getAndClearLastScheduledRunnable().run();
        inOrder.verify(mockSocketClient, times(2)).sendMulticastPacket(addressQueryCaptor.capture(),
                eq(mockNetwork));

        final MdnsPacket addressQueryPacket = MdnsPacket.parse(
                new MdnsPacketReader(addressQueryCaptor.getValue()));
        assertTrue(hasQuestion(addressQueryPacket, MdnsRecord.TYPE_A, hostname));
        assertTrue(hasQuestion(addressQueryPacket, MdnsRecord.TYPE_AAAA, hostname));

        // Process a response with address records
        final MdnsPacket addressResponse = new MdnsPacket(
                0 /* flags */,
                Collections.emptyList() /* questions */,
                List.of(
                        new MdnsInetAddressRecord(hostname, 0L /* receiptTimeMillis */,
                                true /* cacheFlush */, TEST_TTL,
                                InetAddresses.parseNumericAddress(ipV4Address)),
                        new MdnsInetAddressRecord(hostname, 0L /* receiptTimeMillis */,
                                true /* cacheFlush */, TEST_TTL,
                                InetAddresses.parseNumericAddress(ipV6Address))),
                Collections.emptyList() /* authorityRecords */,
                Collections.emptyList() /* additionalRecords */);

        inOrder.verify(mockListenerOne, never()).onServiceNameDiscovered(any());
        client.processResponse(addressResponse, INTERFACE_INDEX, mockNetwork);

        inOrder.verify(mockListenerOne).onServiceFound(serviceInfoCaptor.capture());
        verifyServiceInfo(serviceInfoCaptor.getValue(),
                instanceName,
                SERVICE_TYPE_LABELS,
                List.of(ipV4Address),
                List.of(ipV6Address),
                1234 /* port */,
                Collections.emptyList() /* subTypes */,
                Collections.emptyMap() /* attributes */,
                INTERFACE_INDEX,
                mockNetwork);
    }

    @Test
    public void testRenewTxtSrvInResolve() throws Exception {
        client = new MdnsServiceTypeClient(SERVICE_TYPE, mockSocketClient, currentThreadExecutor,
                mockDecoderClock, mockNetwork, mockSharedLog);

        final String instanceName = "service-instance";
        final String[] hostname = new String[] { "testhost "};
        final String ipV4Address = "192.0.2.0";
        final String ipV6Address = "2001:db8::";

        final MdnsSearchOptions resolveOptions = MdnsSearchOptions.newBuilder()
                .setResolveInstanceName(instanceName).build();

        client.startSendAndReceive(mockListenerOne, resolveOptions);
        InOrder inOrder = inOrder(mockListenerOne, mockSocketClient);

        // Get the query for SRV/TXT
        final ArgumentCaptor<DatagramPacket> srvTxtQueryCaptor =
                ArgumentCaptor.forClass(DatagramPacket.class);
        currentThreadExecutor.getAndClearLastScheduledRunnable().run();
        // Send twice for IPv4 and IPv6
        inOrder.verify(mockSocketClient, times(2)).sendUnicastPacket(srvTxtQueryCaptor.capture(),
                eq(mockNetwork));

        final MdnsPacket srvTxtQueryPacket = MdnsPacket.parse(
                new MdnsPacketReader(srvTxtQueryCaptor.getValue()));

        final String[] serviceName = getTestServiceName(instanceName);
        assertTrue(hasQuestion(srvTxtQueryPacket, MdnsRecord.TYPE_SRV, serviceName));
        assertTrue(hasQuestion(srvTxtQueryPacket, MdnsRecord.TYPE_TXT, serviceName));

        // Process a response with all records
        final MdnsPacket srvTxtResponse = new MdnsPacket(
                0 /* flags */,
                Collections.emptyList() /* questions */,
                List.of(
                        new MdnsServiceRecord(serviceName, TEST_ELAPSED_REALTIME,
                                true /* cacheFlush */, TEST_TTL, 0 /* servicePriority */,
                                0 /* serviceWeight */, 1234 /* servicePort */, hostname),
                        new MdnsTextRecord(serviceName, TEST_ELAPSED_REALTIME,
                                true /* cacheFlush */, TEST_TTL,
                                Collections.emptyList() /* entries */),
                        new MdnsInetAddressRecord(hostname, TEST_ELAPSED_REALTIME,
                                true /* cacheFlush */, TEST_TTL,
                                InetAddresses.parseNumericAddress(ipV4Address)),
                        new MdnsInetAddressRecord(hostname, TEST_ELAPSED_REALTIME,
                                true /* cacheFlush */, TEST_TTL,
                                InetAddresses.parseNumericAddress(ipV6Address))),
                Collections.emptyList() /* authorityRecords */,
                Collections.emptyList() /* additionalRecords */);
        client.processResponse(srvTxtResponse, INTERFACE_INDEX, mockNetwork);
        inOrder.verify(mockListenerOne).onServiceNameDiscovered(any());
        inOrder.verify(mockListenerOne).onServiceFound(any());

        // Expect no query on the next run
        currentThreadExecutor.getAndClearLastScheduledRunnable().run();
        inOrder.verifyNoMoreInteractions();

        // Advance time so 75% of TTL passes and re-execute
        doReturn(TEST_ELAPSED_REALTIME + (long) (TEST_TTL * 0.75))
                .when(mockDecoderClock).elapsedRealtime();
        currentThreadExecutor.getAndClearLastScheduledRunnable().run();

        // Expect a renewal query
        final ArgumentCaptor<DatagramPacket> renewalQueryCaptor =
                ArgumentCaptor.forClass(DatagramPacket.class);
        // Second and later sends are sent as "expect multicast response" queries
        inOrder.verify(mockSocketClient, times(2)).sendMulticastPacket(renewalQueryCaptor.capture(),
                eq(mockNetwork));
<<<<<<< HEAD
=======
        inOrder.verify(mockListenerOne).onDiscoveryQuerySent(any(), anyInt());
>>>>>>> 9e920c73
        final MdnsPacket renewalPacket = MdnsPacket.parse(
                new MdnsPacketReader(renewalQueryCaptor.getValue()));
        assertTrue(hasQuestion(renewalPacket, MdnsRecord.TYPE_SRV, serviceName));
        assertTrue(hasQuestion(renewalPacket, MdnsRecord.TYPE_TXT, serviceName));
<<<<<<< HEAD
=======
        inOrder.verifyNoMoreInteractions();

        long updatedReceiptTime =  TEST_ELAPSED_REALTIME + TEST_TTL;
        final MdnsPacket refreshedSrvTxtResponse = new MdnsPacket(
                0 /* flags */,
                Collections.emptyList() /* questions */,
                List.of(
                        // TODO: cacheFlush will cause addresses to be cleared and re-added every
                        //  time, which is considered a change and triggers extra
                        //  onServiceChanged callbacks. Sets cacheFlush bit to false until the
                        //  issue is fixed.
                        new MdnsServiceRecord(serviceName, updatedReceiptTime,
                                false /* cacheFlush */, TEST_TTL, 0 /* servicePriority */,
                                0 /* serviceWeight */, 1234 /* servicePort */, hostname),
                        new MdnsTextRecord(serviceName, updatedReceiptTime,
                                false /* cacheFlush */, TEST_TTL,
                                Collections.emptyList() /* entries */),
                        new MdnsInetAddressRecord(hostname, updatedReceiptTime,
                                false /* cacheFlush */, TEST_TTL,
                                InetAddresses.parseNumericAddress(ipV4Address)),
                        new MdnsInetAddressRecord(hostname, updatedReceiptTime,
                                false /* cacheFlush */, TEST_TTL,
                                InetAddresses.parseNumericAddress(ipV6Address))),
                Collections.emptyList() /* authorityRecords */,
                Collections.emptyList() /* additionalRecords */);
        client.processResponse(refreshedSrvTxtResponse, INTERFACE_INDEX, mockNetwork);

        // Advance time to updatedReceiptTime + 1, expected no refresh query because the cache
        // should contain the record that have update last receipt time.
        doReturn(updatedReceiptTime + 1).when(mockDecoderClock).elapsedRealtime();
        currentThreadExecutor.getAndClearLastScheduledRunnable().run();
        inOrder.verifyNoMoreInteractions();
>>>>>>> 9e920c73
    }

    @Test
    public void testProcessResponse_ResolveExcludesOtherServices() {
        client = new MdnsServiceTypeClient(
                SERVICE_TYPE, mockSocketClient, currentThreadExecutor, mockNetwork, mockSharedLog);

        final String requestedInstance = "instance1";
        final String otherInstance = "instance2";
        final String ipV4Address = "192.0.2.0";
        final String ipV6Address = "2001:db8::";

        final MdnsSearchOptions resolveOptions = MdnsSearchOptions.newBuilder()
                // Use different case in the options
                .setResolveInstanceName("Instance1").build();

        client.startSendAndReceive(mockListenerOne, resolveOptions);
        client.startSendAndReceive(mockListenerTwo, MdnsSearchOptions.getDefaultOptions());

        // Complete response from instanceName
        client.processResponse(createResponse(
                requestedInstance, ipV4Address, 5353, SERVICE_TYPE_LABELS,
                        Collections.emptyMap() /* textAttributes */, TEST_TTL),
                INTERFACE_INDEX, mockNetwork);

        // Complete response from otherInstanceName
        client.processResponse(createResponse(
                otherInstance, ipV4Address, 5353, SERVICE_TYPE_LABELS,
                        Collections.emptyMap() /* textAttributes */, TEST_TTL),
                INTERFACE_INDEX, mockNetwork);

        // Address update from otherInstanceName
        client.processResponse(createResponse(
                otherInstance, ipV6Address, 5353, SERVICE_TYPE_LABELS,
                Collections.emptyMap(), TEST_TTL), INTERFACE_INDEX, mockNetwork);

        // Goodbye from otherInstanceName
        client.processResponse(createResponse(
                otherInstance, ipV6Address, 5353, SERVICE_TYPE_LABELS,
                Collections.emptyMap(), 0L /* ttl */), INTERFACE_INDEX, mockNetwork);

        // mockListenerOne gets notified for the requested instance
        verify(mockListenerOne).onServiceNameDiscovered(matchServiceName(requestedInstance));
        verify(mockListenerOne).onServiceFound(matchServiceName(requestedInstance));

        // ...but does not get any callback for the other instance
        verify(mockListenerOne, never()).onServiceFound(matchServiceName(otherInstance));
        verify(mockListenerOne, never()).onServiceNameDiscovered(matchServiceName(otherInstance));
        verify(mockListenerOne, never()).onServiceUpdated(matchServiceName(otherInstance));
        verify(mockListenerOne, never()).onServiceRemoved(matchServiceName(otherInstance));

        // mockListenerTwo gets notified for both though
        final InOrder inOrder = inOrder(mockListenerTwo);
        inOrder.verify(mockListenerTwo).onServiceNameDiscovered(
                matchServiceName(requestedInstance));
        inOrder.verify(mockListenerTwo).onServiceFound(matchServiceName(requestedInstance));

        inOrder.verify(mockListenerTwo).onServiceNameDiscovered(matchServiceName(otherInstance));
        inOrder.verify(mockListenerTwo).onServiceFound(matchServiceName(otherInstance));
        inOrder.verify(mockListenerTwo).onServiceUpdated(matchServiceName(otherInstance));
        inOrder.verify(mockListenerTwo).onServiceRemoved(matchServiceName(otherInstance));
    }

    @Test
    public void testProcessResponse_SubtypeDiscoveryLimitedToSubtype() {
        client = new MdnsServiceTypeClient(
                SERVICE_TYPE, mockSocketClient, currentThreadExecutor, mockNetwork, mockSharedLog);

        final String matchingInstance = "instance1";
        final String subtype = "_subtype";
        final String otherInstance = "instance2";
        final String ipV4Address = "192.0.2.0";
        final String ipV6Address = "2001:db8::";

        final MdnsSearchOptions options = MdnsSearchOptions.newBuilder()
                // Search with different case. Note MdnsSearchOptions subtype doesn't start with "_"
                .addSubtype("Subtype").build();

        client.startSendAndReceive(mockListenerOne, options);
        client.startSendAndReceive(mockListenerTwo, MdnsSearchOptions.getDefaultOptions());

        // Complete response from instanceName
        final MdnsPacket packetWithoutSubtype = createResponse(
                matchingInstance, ipV4Address, 5353, SERVICE_TYPE_LABELS,
                Collections.emptyMap() /* textAttributes */, TEST_TTL);
        final MdnsPointerRecord originalPtr = (MdnsPointerRecord) CollectionUtils.findFirst(
                packetWithoutSubtype.answers, r -> r instanceof MdnsPointerRecord);

        // Add a subtype PTR record
        final ArrayList<MdnsRecord> newAnswers = new ArrayList<>(packetWithoutSubtype.answers);
        newAnswers.add(new MdnsPointerRecord(
                // PTR should be _subtype._sub._type._tcp.local -> instance1._type._tcp.local
                Stream.concat(Stream.of(subtype, "_sub"), Arrays.stream(SERVICE_TYPE_LABELS))
                        .toArray(String[]::new),
                originalPtr.getReceiptTime(), originalPtr.getCacheFlush(), originalPtr.getTtl(),
                originalPtr.getPointer()));
        final MdnsPacket packetWithSubtype = new MdnsPacket(
                packetWithoutSubtype.flags,
                packetWithoutSubtype.questions,
                newAnswers,
                packetWithoutSubtype.authorityRecords,
                packetWithoutSubtype.additionalRecords);
        client.processResponse(packetWithSubtype, INTERFACE_INDEX, mockNetwork);

        // Complete response from otherInstanceName, without subtype
        client.processResponse(createResponse(
                        otherInstance, ipV4Address, 5353, SERVICE_TYPE_LABELS,
                        Collections.emptyMap() /* textAttributes */, TEST_TTL),
                INTERFACE_INDEX, mockNetwork);

        // Address update from otherInstanceName
        client.processResponse(createResponse(
                otherInstance, ipV6Address, 5353, SERVICE_TYPE_LABELS,
                Collections.emptyMap(), TEST_TTL), INTERFACE_INDEX, mockNetwork);

        // Goodbye from otherInstanceName
        client.processResponse(createResponse(
                otherInstance, ipV6Address, 5353, SERVICE_TYPE_LABELS,
                Collections.emptyMap(), 0L /* ttl */), INTERFACE_INDEX, mockNetwork);

        // mockListenerOne gets notified for the requested instance
        final ArgumentMatcher<MdnsServiceInfo> subtypeInstanceMatcher = info ->
                info.getServiceInstanceName().equals(matchingInstance)
                        && info.getSubtypes().equals(Collections.singletonList(subtype));
        verify(mockListenerOne).onServiceNameDiscovered(argThat(subtypeInstanceMatcher));
        verify(mockListenerOne).onServiceFound(argThat(subtypeInstanceMatcher));

        // ...but does not get any callback for the other instance
        verify(mockListenerOne, never()).onServiceFound(matchServiceName(otherInstance));
        verify(mockListenerOne, never()).onServiceNameDiscovered(matchServiceName(otherInstance));
        verify(mockListenerOne, never()).onServiceUpdated(matchServiceName(otherInstance));
        verify(mockListenerOne, never()).onServiceRemoved(matchServiceName(otherInstance));

        // mockListenerTwo gets notified for both though
        final InOrder inOrder = inOrder(mockListenerTwo);
        inOrder.verify(mockListenerTwo).onServiceNameDiscovered(argThat(subtypeInstanceMatcher));
        inOrder.verify(mockListenerTwo).onServiceFound(argThat(subtypeInstanceMatcher));

        inOrder.verify(mockListenerTwo).onServiceNameDiscovered(matchServiceName(otherInstance));
        inOrder.verify(mockListenerTwo).onServiceFound(matchServiceName(otherInstance));
        inOrder.verify(mockListenerTwo).onServiceUpdated(matchServiceName(otherInstance));
        inOrder.verify(mockListenerTwo).onServiceRemoved(matchServiceName(otherInstance));
    }

    @Test
    public void testNotifySocketDestroyed() throws Exception {
        client = new MdnsServiceTypeClient(
                SERVICE_TYPE, mockSocketClient, currentThreadExecutor, mockNetwork, mockSharedLog);

        final String requestedInstance = "instance1";
        final String otherInstance = "instance2";
        final String ipV4Address = "192.0.2.0";

        final MdnsSearchOptions resolveOptions = MdnsSearchOptions.newBuilder()
                // Use different case in the options
                .setResolveInstanceName("Instance1").build();

        client.startSendAndReceive(mockListenerOne, resolveOptions);
        // Ensure the first task is executed so it schedules a future task
        currentThreadExecutor.getAndClearSubmittedFuture().get(
                TEST_TIMEOUT_MS, TimeUnit.MILLISECONDS);
        client.startSendAndReceive(mockListenerTwo, MdnsSearchOptions.getDefaultOptions());

        // Filing the second request cancels the first future
        verify(expectedSendFutures[0]).cancel(true);

        // Ensure it gets executed too
        currentThreadExecutor.getAndClearSubmittedFuture().get(
                TEST_TIMEOUT_MS, TimeUnit.MILLISECONDS);

        // Complete response from instanceName
        client.processResponse(createResponse(
                        requestedInstance, ipV4Address, 5353, SERVICE_TYPE_LABELS,
                        Collections.emptyMap() /* textAttributes */, TEST_TTL),
                INTERFACE_INDEX, mockNetwork);

        // Complete response from otherInstanceName
        client.processResponse(createResponse(
                        otherInstance, ipV4Address, 5353, SERVICE_TYPE_LABELS,
                        Collections.emptyMap() /* textAttributes */, TEST_TTL),
                INTERFACE_INDEX, mockNetwork);

        verify(expectedSendFutures[1], never()).cancel(true);
        client.notifySocketDestroyed();
        verify(expectedSendFutures[1]).cancel(true);

        // mockListenerOne gets notified for the requested instance
        final InOrder inOrder1 = inOrder(mockListenerOne);
        inOrder1.verify(mockListenerOne).onServiceNameDiscovered(
                matchServiceName(requestedInstance));
        inOrder1.verify(mockListenerOne).onServiceFound(matchServiceName(requestedInstance));
        inOrder1.verify(mockListenerOne).onServiceRemoved(matchServiceName(requestedInstance));
        inOrder1.verify(mockListenerOne).onServiceNameRemoved(matchServiceName(requestedInstance));
        verify(mockListenerOne, never()).onServiceFound(matchServiceName(otherInstance));
        verify(mockListenerOne, never()).onServiceNameDiscovered(matchServiceName(otherInstance));
        verify(mockListenerOne, never()).onServiceRemoved(matchServiceName(otherInstance));
        verify(mockListenerOne, never()).onServiceNameRemoved(matchServiceName(otherInstance));

        // mockListenerTwo gets notified for both though
        final InOrder inOrder2 = inOrder(mockListenerTwo);
        inOrder2.verify(mockListenerTwo).onServiceNameDiscovered(
                matchServiceName(requestedInstance));
        inOrder2.verify(mockListenerTwo).onServiceFound(matchServiceName(requestedInstance));
        inOrder2.verify(mockListenerTwo).onServiceNameDiscovered(matchServiceName(otherInstance));
        inOrder2.verify(mockListenerTwo).onServiceFound(matchServiceName(otherInstance));
        inOrder2.verify(mockListenerTwo).onServiceRemoved(matchServiceName(otherInstance));
        inOrder2.verify(mockListenerTwo).onServiceNameRemoved(matchServiceName(otherInstance));
        inOrder2.verify(mockListenerTwo).onServiceRemoved(matchServiceName(requestedInstance));
        inOrder2.verify(mockListenerTwo).onServiceNameRemoved(matchServiceName(requestedInstance));
    }

    private static MdnsServiceInfo matchServiceName(String name) {
        return argThat(info -> info.getServiceInstanceName().equals(name));
    }

    // verifies that the right query was enqueued with the right delay, and send query by executing
    // the runnable.
    private void verifyAndSendQuery(int index, long timeInMs, boolean expectsUnicastResponse) {
        verifyAndSendQuery(
                index, timeInMs, expectsUnicastResponse, true /* multipleSocketDiscovery */);
    }

    private void verifyAndSendQuery(int index, long timeInMs, boolean expectsUnicastResponse,
            boolean multipleSocketDiscovery) {
        assertEquals(currentThreadExecutor.getAndClearLastScheduledDelayInMs(), timeInMs);
        currentThreadExecutor.getAndClearLastScheduledRunnable().run();
        if (expectsUnicastResponse) {
            verify(mockSocketClient).sendUnicastPacket(
                    expectedIPv4Packets[index], mockNetwork);
            if (multipleSocketDiscovery) {
                verify(mockSocketClient).sendUnicastPacket(
                        expectedIPv6Packets[index], mockNetwork);
            }
        } else {
            verify(mockSocketClient).sendMulticastPacket(
                    expectedIPv4Packets[index], mockNetwork);
            if (multipleSocketDiscovery) {
                verify(mockSocketClient).sendMulticastPacket(
                        expectedIPv6Packets[index], mockNetwork);
            }
        }
    }

    private static String[] getTestServiceName(String instanceName) {
        return Stream.concat(Stream.of(instanceName),
                Arrays.stream(SERVICE_TYPE_LABELS)).toArray(String[]::new);
    }

    private static boolean hasQuestion(MdnsPacket packet, int type) {
        return hasQuestion(packet, type, null);
    }

    private static boolean hasQuestion(MdnsPacket packet, int type, @Nullable String[] name) {
        return packet.questions.stream().anyMatch(q -> q.getType() == type
                && (name == null || Arrays.equals(q.name, name)));
    }

    // A fake ScheduledExecutorService that keeps tracking the last scheduled Runnable and its delay
    // time.
    private class FakeExecutor extends ScheduledThreadPoolExecutor {
        private long lastScheduledDelayInMs;
        private Runnable lastScheduledRunnable;
        private Runnable lastSubmittedRunnable;
        private Future<?> lastSubmittedFuture;
        private int futureIndex;

        FakeExecutor() {
            super(1);
            lastScheduledDelayInMs = -1;
        }

        @Override
        public Future<?> submit(Runnable command) {
            Future<?> future = super.submit(command);
            lastSubmittedRunnable = command;
            lastSubmittedFuture = future;
            return future;
        }

        // Don't call through the real implementation, just track the scheduled Runnable, and
        // returns a ScheduledFuture.
        @Override
        public ScheduledFuture<?> schedule(Runnable command, long delay, TimeUnit unit) {
            lastScheduledDelayInMs = delay;
            lastScheduledRunnable = command;
            return expectedSendFutures[futureIndex++];
        }

        // Returns the delay of the last scheduled task, and clear it.
        long getAndClearLastScheduledDelayInMs() {
            long val = lastScheduledDelayInMs;
            lastScheduledDelayInMs = -1;
            return val;
        }

        // Returns the last scheduled task, and clear it.
        Runnable getAndClearLastScheduledRunnable() {
            Runnable val = lastScheduledRunnable;
            lastScheduledRunnable = null;
            return val;
        }

        Runnable getAndClearSubmittedRunnable() {
            Runnable val = lastSubmittedRunnable;
            lastSubmittedRunnable = null;
            return val;
        }

        Future<?> getAndClearSubmittedFuture() {
            Future<?> val = lastSubmittedFuture;
            lastSubmittedFuture = null;
            return val;
        }
    }

    private MdnsPacket createResponse(
            @NonNull String serviceInstanceName,
            @Nullable String host,
            int port,
            @NonNull String subtype,
            @NonNull Map<String, String> textAttributes,
            long ptrTtlMillis)
            throws Exception {
        final ArrayList<String> type = new ArrayList<>();
        type.add(subtype);
        type.add(MdnsConstants.SUBTYPE_LABEL);
        type.addAll(Arrays.asList(SERVICE_TYPE_LABELS));
        return createResponse(serviceInstanceName, host, port, type.toArray(new String[0]),
                textAttributes, ptrTtlMillis);
    }

    // Creates a mDNS response.
    private MdnsPacket createResponse(
            @NonNull String serviceInstanceName,
            @Nullable String host,
            int port,
            @NonNull String[] type,
            @NonNull Map<String, String> textAttributes,
            long ptrTtlMillis) {

        final ArrayList<MdnsRecord> answerRecords = new ArrayList<>();

        // Set PTR record
        final ArrayList<String> serviceNameList = new ArrayList<>();
        serviceNameList.add(serviceInstanceName);
        serviceNameList.addAll(Arrays.asList(type));
        final String[] serviceName = serviceNameList.toArray(new String[0]);
        final MdnsPointerRecord pointerRecord = new MdnsPointerRecord(
                type,
                TEST_ELAPSED_REALTIME /* receiptTimeMillis */,
                false /* cacheFlush */,
                ptrTtlMillis,
                serviceName);
        answerRecords.add(pointerRecord);

        // Set SRV record.
        final MdnsServiceRecord serviceRecord = new MdnsServiceRecord(
                serviceName,
                TEST_ELAPSED_REALTIME /* receiptTimeMillis */,
                false /* cacheFlush */,
                TEST_TTL,
                0 /* servicePriority */,
                0 /* serviceWeight */,
                port,
                new String[]{"hostname"});
        answerRecords.add(serviceRecord);

        // Set A/AAAA record.
        if (host != null) {
            final InetAddress addr = InetAddresses.parseNumericAddress(host);
            final MdnsInetAddressRecord inetAddressRecord = new MdnsInetAddressRecord(
                    new String[] {"hostname"} /* name */,
                    TEST_ELAPSED_REALTIME /* receiptTimeMillis */,
                    false /* cacheFlush */,
                    TEST_TTL,
                    addr);
            answerRecords.add(inetAddressRecord);
        }

        // Set TXT record.
        final List<TextEntry> textEntries = new ArrayList<>();
        for (Map.Entry<String, String> kv : textAttributes.entrySet()) {
            textEntries.add(new TextEntry(kv.getKey(), kv.getValue().getBytes(UTF_8)));
        }
        final MdnsTextRecord textRecord = new MdnsTextRecord(
                serviceName,
                TEST_ELAPSED_REALTIME /* receiptTimeMillis */,
                false /* cacheFlush */,
                TEST_TTL,
                textEntries);
        answerRecords.add(textRecord);
        return new MdnsPacket(
                0 /* flags */,
                Collections.emptyList() /* questions */,
                answerRecords,
                Collections.emptyList() /* authorityRecords */,
                Collections.emptyList() /* additionalRecords */
        );
    }
}<|MERGE_RESOLUTION|>--- conflicted
+++ resolved
@@ -1066,16 +1066,11 @@
         // Second and later sends are sent as "expect multicast response" queries
         inOrder.verify(mockSocketClient, times(2)).sendMulticastPacket(renewalQueryCaptor.capture(),
                 eq(mockNetwork));
-<<<<<<< HEAD
-=======
         inOrder.verify(mockListenerOne).onDiscoveryQuerySent(any(), anyInt());
->>>>>>> 9e920c73
         final MdnsPacket renewalPacket = MdnsPacket.parse(
                 new MdnsPacketReader(renewalQueryCaptor.getValue()));
         assertTrue(hasQuestion(renewalPacket, MdnsRecord.TYPE_SRV, serviceName));
         assertTrue(hasQuestion(renewalPacket, MdnsRecord.TYPE_TXT, serviceName));
-<<<<<<< HEAD
-=======
         inOrder.verifyNoMoreInteractions();
 
         long updatedReceiptTime =  TEST_ELAPSED_REALTIME + TEST_TTL;
@@ -1108,7 +1103,6 @@
         doReturn(updatedReceiptTime + 1).when(mockDecoderClock).elapsedRealtime();
         currentThreadExecutor.getAndClearLastScheduledRunnable().run();
         inOrder.verifyNoMoreInteractions();
->>>>>>> 9e920c73
     }
 
     @Test
