/*
 * Copyright (C) 2022 The Android Open Source Project
 *
 * Licensed under the Apache License, Version 2.0 (the "License");
 * you may not use this file except in compliance with the License.
 * You may obtain a copy of the License at
 *
 *      http://www.apache.org/licenses/LICENSE-2.0
 *
 * Unless required by applicable law or agreed to in writing, software
 * distributed under the License is distributed on an "AS IS" BASIS,
 * WITHOUT WARRANTIES OR CONDITIONS OF ANY KIND, either express or implied.
 * See the License for the specific language governing permissions and
 * limitations under the License.
 */

package com.android.server.connectivity.mdns;

import static com.android.server.connectivity.mdns.MdnsSocketProvider.SocketCallback;
import static com.android.server.connectivity.mdns.MulticastPacketReader.PacketHandler;

import static org.junit.Assert.assertEquals;
import static org.mockito.ArgumentMatchers.any;
import static org.mockito.ArgumentMatchers.anyInt;
import static org.mockito.Mockito.doReturn;
import static org.mockito.Mockito.eq;
import static org.mockito.Mockito.mock;
<<<<<<< HEAD
=======
import static org.mockito.Mockito.never;
>>>>>>> 66e3ede2
import static org.mockito.Mockito.timeout;
import static org.mockito.Mockito.times;
import static org.mockito.Mockito.verify;
import static org.mockito.Mockito.verifyNoMoreInteractions;

import android.net.InetAddresses;
import android.net.Network;
import android.os.Build;
import android.os.Handler;
import android.os.HandlerThread;

import com.android.net.module.util.HexDump;
import com.android.testutils.DevSdkIgnoreRule;
import com.android.testutils.DevSdkIgnoreRunner;
import com.android.testutils.HandlerUtils;

import org.junit.Before;
import org.junit.Test;
import org.junit.runner.RunWith;
import org.mockito.ArgumentCaptor;
import org.mockito.Mock;
import org.mockito.MockitoAnnotations;

import java.io.IOException;
import java.lang.reflect.Constructor;
import java.net.DatagramPacket;
import java.net.NetworkInterface;
import java.net.SocketException;
import java.util.List;

@RunWith(DevSdkIgnoreRunner.class)
@DevSdkIgnoreRule.IgnoreUpTo(Build.VERSION_CODES.S_V2)
public class MdnsMultinetworkSocketClientTest {
    private static final byte[] BUFFER = new byte[10];
    private static final long DEFAULT_TIMEOUT = 2000L;
    @Mock private Network mNetwork;
    @Mock private MdnsSocketProvider mProvider;
    @Mock private MdnsInterfaceSocket mSocket;
    @Mock private MdnsServiceBrowserListener mListener;
    @Mock private MdnsSocketClientBase.Callback mCallback;
    @Mock private MdnsSocketClientBase.SocketCreationCallback mSocketCreationCallback;
    private MdnsMultinetworkSocketClient mSocketClient;
    private Handler mHandler;

    @Before
    public void setUp() throws SocketException {
        MockitoAnnotations.initMocks(this);
        final HandlerThread thread = new HandlerThread("MdnsMultinetworkSocketClientTest");
        thread.start();
        mHandler = new Handler(thread.getLooper());
        mSocketClient = new MdnsMultinetworkSocketClient(thread.getLooper(), mProvider);
        mHandler.post(() -> mSocketClient.setCallback(mCallback));
    }

    private SocketCallback expectSocketCallback() {
        return expectSocketCallback(mListener, mNetwork);
    }

    private SocketCallback expectSocketCallback(MdnsServiceBrowserListener listener,
            Network requestedNetwork) {
        final ArgumentCaptor<SocketCallback> callbackCaptor =
                ArgumentCaptor.forClass(SocketCallback.class);
        mHandler.post(() -> mSocketClient.notifyNetworkRequested(
                listener, requestedNetwork, mSocketCreationCallback));
        verify(mProvider, timeout(DEFAULT_TIMEOUT))
                .requestSocket(eq(requestedNetwork), callbackCaptor.capture());
        return callbackCaptor.getValue();
    }

    private NetworkInterface createEmptyNetworkInterface() {
        try {
            Constructor<NetworkInterface> constructor =
                    NetworkInterface.class.getDeclaredConstructor();
            constructor.setAccessible(true);
            return constructor.newInstance();
        } catch (Exception e) {
            throw new RuntimeException(e);
        }
    }

    @Test
    public void testSendPacket() throws IOException {
        final SocketCallback callback = expectSocketCallback();
        final DatagramPacket ipv4Packet = new DatagramPacket(BUFFER, 0 /* offset */, BUFFER.length,
                InetAddresses.parseNumericAddress("192.0.2.1"), 0 /* port */);
        final DatagramPacket ipv6Packet = new DatagramPacket(BUFFER, 0 /* offset */, BUFFER.length,
                InetAddresses.parseNumericAddress("2001:db8::"), 0 /* port */);
        doReturn(true).when(mSocket).hasJoinedIpv4();
        doReturn(true).when(mSocket).hasJoinedIpv6();
        doReturn(createEmptyNetworkInterface()).when(mSocket).getInterface();
        // Notify socket created
        callback.onSocketCreated(mNetwork, mSocket, List.of());
        verify(mSocketCreationCallback).onSocketCreated(mNetwork);

        // Send packet to IPv4 with target network and verify sending has been called.
        mSocketClient.sendMulticastPacket(ipv4Packet, mNetwork);
        HandlerUtils.waitForIdle(mHandler, DEFAULT_TIMEOUT);
        verify(mSocket).send(ipv4Packet);

        // Send packet to IPv6 without target network and verify sending has been called.
        mSocketClient.sendMulticastPacket(ipv6Packet);
        HandlerUtils.waitForIdle(mHandler, DEFAULT_TIMEOUT);
        verify(mSocket).send(ipv6Packet);
    }

    @Test
    public void testReceivePacket() {
        final SocketCallback callback = expectSocketCallback();
        final byte[] data = HexDump.hexStringToByteArray(
                // scapy.raw(scapy.dns_compress(
                //     scapy.DNS(rd=0, qr=1, aa=1, qd = None,
                //     an =
                //     scapy.DNSRR(type='PTR', rrname='_testtype._tcp.local',
                //         rdata='testservice._testtype._tcp.local', rclass='IN', ttl=4500) /
                //     scapy.DNSRRSRV(rrname='testservice._testtype._tcp.local', rclass=0x8001,
                //         port=31234, target='Android.local', ttl=120))
                // )).hex().upper()
                "000084000000000200000000095F7465737474797065045F746370056C6F63616C00000C0001000011"
                        + "94000E0B7465737473657276696365C00CC02C00218001000000780010000000007A0207"
                        + "416E64726F6964C01B");

        doReturn(createEmptyNetworkInterface()).when(mSocket).getInterface();
        // Notify socket created
        callback.onSocketCreated(mNetwork, mSocket, List.of());
        verify(mSocketCreationCallback).onSocketCreated(mNetwork);

        final ArgumentCaptor<PacketHandler> handlerCaptor =
                ArgumentCaptor.forClass(PacketHandler.class);
        verify(mSocket).addPacketHandler(handlerCaptor.capture());

        // Send the data and verify the received records.
        final PacketHandler handler = handlerCaptor.getValue();
        handler.handlePacket(data, data.length, null /* src */);
        final ArgumentCaptor<MdnsPacket> responseCaptor =
                ArgumentCaptor.forClass(MdnsPacket.class);
        verify(mCallback).onResponseReceived(responseCaptor.capture(), anyInt(), any());
        final MdnsPacket response = responseCaptor.getValue();
        assertEquals(0, response.questions.size());
        assertEquals(0, response.additionalRecords.size());
        assertEquals(0, response.authorityRecords.size());

        final String[] serviceName = "testservice._testtype._tcp.local".split("\\.");
        assertEquals(List.of(
                new MdnsPointerRecord("_testtype._tcp.local".split("\\."),
                        0L /* receiptTimeMillis */, false /* cacheFlush */, 4500000 /* ttlMillis */,
                        serviceName),
                new MdnsServiceRecord(serviceName, 0L /* receiptTimeMillis */,
                        false /* cacheFlush */, 4500000 /* ttlMillis */, 0 /* servicePriority */,
                        0 /* serviceWeight */, 31234 /* servicePort */,
                        new String[] { "Android", "local" } /* serviceHost */)
        ), response.answers);
    }

    @Test
    public void testSocketRemovedAfterNetworkUnrequested() throws IOException {
        // Request a socket
        final SocketCallback callback = expectSocketCallback(mListener, mNetwork);
        final DatagramPacket ipv4Packet = new DatagramPacket(BUFFER, 0 /* offset */, BUFFER.length,
                InetAddresses.parseNumericAddress("192.0.2.1"), 0 /* port */);
        doReturn(true).when(mSocket).hasJoinedIpv4();
        doReturn(true).when(mSocket).hasJoinedIpv6();
        doReturn(createEmptyNetworkInterface()).when(mSocket).getInterface();
        // Notify socket created
        callback.onSocketCreated(mNetwork, mSocket, List.of());
        verify(mSocketCreationCallback).onSocketCreated(mNetwork);

        // Send IPv4 packet and verify sending has been called.
        mSocketClient.sendMulticastPacket(ipv4Packet);
        HandlerUtils.waitForIdle(mHandler, DEFAULT_TIMEOUT);
        verify(mSocket).send(ipv4Packet);

        // Request another socket with null network
        final MdnsServiceBrowserListener listener2 = mock(MdnsServiceBrowserListener.class);
        final Network network2 = mock(Network.class);
        final MdnsInterfaceSocket socket2 = mock(MdnsInterfaceSocket.class);
        final SocketCallback callback2 = expectSocketCallback(listener2, null);
        doReturn(true).when(socket2).hasJoinedIpv4();
        doReturn(true).when(socket2).hasJoinedIpv6();
        doReturn(createEmptyNetworkInterface()).when(socket2).getInterface();
        // Notify socket created for two networks.
        callback2.onSocketCreated(mNetwork, mSocket, List.of());
        callback2.onSocketCreated(network2, socket2, List.of());
        verify(mSocketCreationCallback, times(2)).onSocketCreated(mNetwork);
        verify(mSocketCreationCallback).onSocketCreated(network2);

        // Send IPv4 packet and verify sending to two sockets.
        mSocketClient.sendMulticastPacket(ipv4Packet);
        HandlerUtils.waitForIdle(mHandler, DEFAULT_TIMEOUT);
        verify(mSocket, times(2)).send(ipv4Packet);
        verify(socket2).send(ipv4Packet);

        // Unrequest another socket
        mHandler.post(() -> mSocketClient.notifyNetworkUnrequested(listener2));
        verify(mProvider, timeout(DEFAULT_TIMEOUT)).unrequestSocket(callback2);

        // Send IPv4 packet again and verify only sending via mSocket
        mSocketClient.sendMulticastPacket(ipv4Packet);
        HandlerUtils.waitForIdle(mHandler, DEFAULT_TIMEOUT);
        verify(mSocket, times(3)).send(ipv4Packet);
        verify(socket2).send(ipv4Packet);

        // Unrequest remaining socket
        mHandler.post(() -> mSocketClient.notifyNetworkUnrequested(mListener));
        verify(mProvider, timeout(DEFAULT_TIMEOUT)).unrequestSocket(callback);

        // Send IPv4 packet and verify no more sending.
        mSocketClient.sendMulticastPacket(ipv4Packet);
        HandlerUtils.waitForIdle(mHandler, DEFAULT_TIMEOUT);
        verify(mSocket, times(3)).send(ipv4Packet);
        verify(socket2).send(ipv4Packet);
    }

    @Test
    public void testNotifyNetworkUnrequested_SocketsOnNullNetwork() {
        final MdnsInterfaceSocket otherSocket = mock(MdnsInterfaceSocket.class);
        final SocketCallback callback = expectSocketCallback(
                mListener, null /* requestedNetwork */);
        doReturn(createEmptyNetworkInterface()).when(mSocket).getInterface();
        doReturn(createEmptyNetworkInterface()).when(otherSocket).getInterface();

        callback.onSocketCreated(null /* network */, mSocket, List.of());
        verify(mSocketCreationCallback).onSocketCreated(null);
        callback.onSocketCreated(null /* network */, otherSocket, List.of());
        verify(mSocketCreationCallback, times(2)).onSocketCreated(null);

<<<<<<< HEAD
=======
        verify(mSocketCreationCallback, never()).onAllSocketsDestroyed(null /* network */);
>>>>>>> 66e3ede2
        mHandler.post(() -> mSocketClient.notifyNetworkUnrequested(mListener));
        HandlerUtils.waitForIdle(mHandler, DEFAULT_TIMEOUT);

        verify(mProvider).unrequestSocket(callback);
<<<<<<< HEAD
        verify(mSocketCreationCallback, times(2)).onSocketDestroyed(null /* network */);
=======
        verify(mSocketCreationCallback).onAllSocketsDestroyed(null /* network */);
    }

    @Test
    public void testSocketCreatedAndDestroyed_NullNetwork() throws IOException {
        final MdnsInterfaceSocket otherSocket = mock(MdnsInterfaceSocket.class);
        final SocketCallback callback = expectSocketCallback(mListener, null /* network */);
        doReturn(createEmptyNetworkInterface()).when(mSocket).getInterface();
        doReturn(createEmptyNetworkInterface()).when(otherSocket).getInterface();

        callback.onSocketCreated(null /* network */, mSocket, List.of());
        verify(mSocketCreationCallback).onSocketCreated(null);
        callback.onSocketCreated(null /* network */, otherSocket, List.of());
        verify(mSocketCreationCallback, times(2)).onSocketCreated(null);

        // Notify socket destroyed
        callback.onInterfaceDestroyed(null /* network */, mSocket);
        verifyNoMoreInteractions(mSocketCreationCallback);
        callback.onInterfaceDestroyed(null /* network */, otherSocket);
        verify(mSocketCreationCallback).onAllSocketsDestroyed(null /* network */);
>>>>>>> 66e3ede2
    }
}<|MERGE_RESOLUTION|>--- conflicted
+++ resolved
@@ -25,10 +25,7 @@
 import static org.mockito.Mockito.doReturn;
 import static org.mockito.Mockito.eq;
 import static org.mockito.Mockito.mock;
-<<<<<<< HEAD
-=======
 import static org.mockito.Mockito.never;
->>>>>>> 66e3ede2
 import static org.mockito.Mockito.timeout;
 import static org.mockito.Mockito.times;
 import static org.mockito.Mockito.verify;
@@ -254,17 +251,11 @@
         callback.onSocketCreated(null /* network */, otherSocket, List.of());
         verify(mSocketCreationCallback, times(2)).onSocketCreated(null);
 
-<<<<<<< HEAD
-=======
         verify(mSocketCreationCallback, never()).onAllSocketsDestroyed(null /* network */);
->>>>>>> 66e3ede2
         mHandler.post(() -> mSocketClient.notifyNetworkUnrequested(mListener));
         HandlerUtils.waitForIdle(mHandler, DEFAULT_TIMEOUT);
 
         verify(mProvider).unrequestSocket(callback);
-<<<<<<< HEAD
-        verify(mSocketCreationCallback, times(2)).onSocketDestroyed(null /* network */);
-=======
         verify(mSocketCreationCallback).onAllSocketsDestroyed(null /* network */);
     }
 
@@ -285,6 +276,5 @@
         verifyNoMoreInteractions(mSocketCreationCallback);
         callback.onInterfaceDestroyed(null /* network */, otherSocket);
         verify(mSocketCreationCallback).onAllSocketsDestroyed(null /* network */);
->>>>>>> 66e3ede2
     }
 }